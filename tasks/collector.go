// Copyright 2018 Bull S.A.S. Atos Technologies - Bull, Rue Jean Jaures, B.P.68, 78340, Les Clayes-sous-Bois, France.
//
// Licensed under the Apache License, Version 2.0 (the "License");
// you may not use this file except in compliance with the License.
// You may obtain a copy of the License at
//
//      http://www.apache.org/licenses/LICENSE-2.0
//
// Unless required by applicable law or agreed to in writing, software
// distributed under the License is distributed on an "AS IS" BASIS,
// WITHOUT WARRANTIES OR CONDITIONS OF ANY KIND, either express or implied.
// See the License for the specific language governing permissions and
// limitations under the License.

package tasks

import (
	"fmt"
	"path"
	"strconv"

	"time"

	"github.com/hashicorp/consul/api"
	"github.com/pkg/errors"
	"github.com/satori/go.uuid"

	"github.com/ystia/yorc/helper/consulutil"
	"github.com/ystia/yorc/log"
)

// A Collector is used to register new tasks in Yorc
type Collector struct {
	consulClient *api.Client
}

// NewCollector creates a Collector
func NewCollector(consulClient *api.Client) *Collector {
	return &Collector{consulClient: consulClient}
}

// RegisterTaskWithData register a new Task of a given type with some data
//
// The task id is returned.
func (c *Collector) RegisterTaskWithData(targetID string, taskType TaskType, data map[string]string) (string, error) {
	destroy, lock, taskID, err := c.registerTaskWithoutDestroyLock(targetID, taskType, data)
	if destroy != nil {
		defer destroy(lock, taskID, targetID)
	}
	if err != nil {
		return "", err
	}
	return taskID, nil
}

// RegisterTask register a new Task of a given type.
//
// The task id is returned.
// Basically this is a shorthand for RegisterTaskWithData(targetID, taskType, nil)
func (c *Collector) RegisterTask(targetID string, taskType TaskType) (string, error) {
	return c.RegisterTaskWithData(targetID, taskType, nil)
}

func (c *Collector) registerTaskWithoutDestroyLock(targetID string, taskType TaskType, data map[string]string) (func(taskLockCreate *api.Lock, taskId, targetId string), *api.Lock, string, error) { // First check if other tasks are running for this target before creating a new one
	hasLivingTask, livingTaskID, livingTaskStatus, err := TargetHasLivingTasks(c.consulClient.KV(), targetID)
	if err != nil {
		return nil, nil, "", err
	} else if hasLivingTask {
		return nil, nil, "", anotherLivingTaskAlreadyExistsError{taskID: livingTaskID, targetID: targetID, status: livingTaskStatus}
	}
	taskID := fmt.Sprint(uuid.NewV4())
	kv := c.consulClient.KV()
	taskPrefix := consulutil.TasksPrefix + "/" + taskID
	// Then use a lock in the task to prevent dispatcher to get the task before finishing task creation
	taskLockCreate, err := c.consulClient.LockKey(taskPrefix + "/.createLock")
	if err != nil {
		return nil, nil, taskID, err
	}
	stopLockChan := make(chan struct{})
	defer close(stopLockChan)
	leaderCh, err := taskLockCreate.Lock(stopLockChan)
	if err != nil {
		log.Debugf("Failed to acquire create lock for task with id %q (target id %q): %+v", taskID, targetID, err)
		return nil, nil, taskID, err
	}
	if leaderCh == nil {
		log.Debugf("Failed to acquire create lock for task with id %q (target id %q).", taskID, targetID)
		return nil, nil, taskID, errors.Errorf("Failed to acquire lock for task with id %q (target id %q)", taskID, targetID)
	}

	key := &api.KVPair{Key: taskPrefix + "/targetId", Value: []byte(targetID)}
	if _, err := kv.Put(key, nil); err != nil {
		return nil, nil, taskID, errors.Wrap(err, consulutil.ConsulGenericErrMsg)
	}
	key = &api.KVPair{Key: taskPrefix + "/status", Value: []byte(strconv.Itoa(int(TaskStatusINITIAL)))}
	if _, err := kv.Put(key, nil); err != nil {
		return nil, nil, taskID, errors.Wrap(err, consulutil.ConsulGenericErrMsg)
	}
	key = &api.KVPair{Key: taskPrefix + "/type", Value: []byte(strconv.Itoa(int(taskType)))}
	if _, err := kv.Put(key, nil); err != nil {
		return nil, nil, taskID, errors.Wrap(err, consulutil.ConsulGenericErrMsg)
	}
	dateBin, err := time.Now().MarshalBinary()
	if err != nil {
		return nil, nil, taskID, errors.Wrap(err, "Failed to generate task creation date")
	}
	key = &api.KVPair{Key: taskPrefix + "/creationDate", Value: dateBin}
	if _, err := kv.Put(key, nil); err != nil {
		return nil, nil, taskID, errors.Wrap(err, consulutil.ConsulGenericErrMsg)
	}
	if data != nil {
		for keyM, valM := range data {
			key = &api.KVPair{Key: path.Join(taskPrefix, keyM), Value: []byte(valM)}
			if _, err := kv.Put(key, nil); err != nil {
				return nil, nil, taskID, errors.Wrap(err, consulutil.ConsulGenericErrMsg)
			}
		}
	}

<<<<<<< HEAD
	EmitTaskEventWithContextualLogs(nil, kv, targetID, taskID, taskType, INITIAL.String())
=======
	EmitTaskEvent(kv, targetID, taskID, taskType, TaskStatusINITIAL.String())
>>>>>>> 999cf2af

	destroy := func(taskLockCreate *api.Lock, taskId, targetId string) {
		log.Debugf("Unlocking newly created task with id %q (target id %q)", taskId, targetId)
		if err := taskLockCreate.Unlock(); err != nil {
			log.Printf("Can't unlock createLock for task %q (target id %q): %+v", taskId, targetId, err)
		}
		if err := taskLockCreate.Destroy(); err != nil {
			log.Printf("Can't destroy createLock for task %q (target id %q): %+v", taskId, targetId, err)
		}
	}

	return destroy, taskLockCreate, taskID, nil
}<|MERGE_RESOLUTION|>--- conflicted
+++ resolved
@@ -117,11 +117,7 @@
 		}
 	}
 
-<<<<<<< HEAD
-	EmitTaskEventWithContextualLogs(nil, kv, targetID, taskID, taskType, INITIAL.String())
-=======
-	EmitTaskEvent(kv, targetID, taskID, taskType, TaskStatusINITIAL.String())
->>>>>>> 999cf2af
+	EmitTaskEventWithContextualLogs(nil, kv, targetID, taskID, taskType, TaskStatusINITIAL.String())
 
 	destroy := func(taskLockCreate *api.Lock, taskId, targetId string) {
 		log.Debugf("Unlocking newly created task with id %q (target id %q)", taskId, targetId)
