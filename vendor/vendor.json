{
	"comment": "",
	"ignore": "test",
	"package": [
		{
			"checksumSHA1": "oEpUpU8ASfBWIRGesd9fBG1ar40=",
			"path": "github.com/Microsoft/go-winio",
			"revision": "7da180ee92d8bd8bb8c37fc560e673e6557c392f",
			"revisionTime": "2018-01-16T22:35:03Z",
			"version": "v0.4.7",
			"versionExact": "v0.4.7"
		},
		{
			"checksumSHA1": "NX4v3cbkXAJxFlrncqT9yEUBuoA=",
			"path": "github.com/PuerkitoBio/purell",
			"revision": "0bcb03f4b4d0a9428594752bd2a3b9aa0a9d4bd4",
			"revisionTime": "2016-11-15T02:49:42Z"
		},
		{
			"checksumSHA1": "pvmScnaMFuAVLTxxOWjhGZBgPkg=",
			"path": "github.com/PuerkitoBio/urlesc",
			"revision": "5bd2802263f21d8788851d5305584c82a5c75d7e",
			"revisionTime": "2016-07-26T15:08:25Z"
		},
		{
			"checksumSHA1": "OADNfzIadTP7hga3pwkqekGvBPs=",
			"path": "github.com/Sirupsen/logrus",
			"revision": "c155da19408a8799da419ed3eeb0cb5db0ad5dbc",
			"revisionTime": "2018-03-11T22:51:37Z",
			"version": "v1.0.5",
			"versionExact": "v1.0.5"
		},
		{
			"checksumSHA1": "IM9MF/CaNbuQgL9EEm7nAD0gdTs=",
			"path": "github.com/alecthomas/participle",
			"revision": "224bfdc38a4de4f407a47c576dd127413e0a1361",
			"revisionTime": "2018-02-01T00:19:56Z"
		},
		{
			"checksumSHA1": "7cUkowgfQMcQm+UbPhi8jo1Uf+4=",
			"path": "github.com/alecthomas/participle/lexer",
			"revision": "224bfdc38a4de4f407a47c576dd127413e0a1361",
			"revisionTime": "2018-02-01T00:19:56Z"
		},
		{
			"checksumSHA1": "MEFFVwn/dsroeQEc6zJ53LwUU5I=",
			"path": "github.com/antonholmquist/jason",
			"revision": "962e09b85496e2e158eec1567fb4c826ce3d55d1",
			"revisionTime": "2016-08-29T10:40:12Z"
		},
		{
			"checksumSHA1": "M+ZeYktTT2wak9ZvQ0OZBbIHAGo=",
			"path": "github.com/armon/go-metrics",
			"revision": "f036747b9d0e8590f175a5d654a2194a7d9df4b5",
			"revisionTime": "2017-06-01T21:44:32Z",
			"version": "f036747b9d0e8590f175a5d654a2194a7d9df4b5"
		},
		{
			"checksumSHA1": "NYd/IWKyzAjZwvTXoiPsviUCJrY=",
			"path": "github.com/armon/go-metrics/prometheus",
			"revision": "f036747b9d0e8590f175a5d654a2194a7d9df4b5",
			"revisionTime": "2017-06-01T21:44:32Z"
		},
		{
			"checksumSHA1": "spyv5/YFBjYyZLZa1U2LBfDR8PM=",
			"path": "github.com/beorn7/perks/quantile",
			"revision": "4c0e84591b9aa9e6dcfdf3e020114cd81f89d5f9",
			"revisionTime": "2016-08-04T10:47:26Z"
		},
		{
			"checksumSHA1": "5rPfda8jFccr3A6heL+JAmi9K9g=",
			"origin": "github.com/stretchr/testify/vendor/github.com/davecgh/go-spew/spew",
			"path": "github.com/davecgh/go-spew/spew",
			"revision": "8d64eb7173c7753d6419fd4a9caf057398611364",
			"revisionTime": "2016-05-24T23:42:29Z"
		},
		{
			"checksumSHA1": "Gj+xR1VgFKKmFXYOJMnAczC3Znk=",
			"path": "github.com/docker/distribution/digestset",
			"revision": "83389a148052d74ac602f5f1d62f86ff2f3c4aa5",
			"revisionTime": "2018-03-27T20:24:08Z"
		},
		{
			"checksumSHA1": "2Fe4D6PGaVE2he4fUeenLmhC1lE=",
			"path": "github.com/docker/distribution/reference",
			"revision": "83389a148052d74ac602f5f1d62f86ff2f3c4aa5",
			"revisionTime": "2018-03-27T20:24:08Z"
		},
		{
			"checksumSHA1": "n14fPz5COYCMxSYSfkt/7HZ6JDg=",
			"path": "github.com/docker/docker/api",
			"revision": "89658bed64c2a8fe05a978e5b87dbec409d57a0f",
			"revisionTime": "2017-05-04T20:25:03Z",
			"version": "v17.05.0-ce",
			"versionExact": "v17.05.0-ce"
		},
		{
			"checksumSHA1": "bMAb9wkQY1Mge0xlYukVAI7H3fg=",
			"path": "github.com/docker/docker/api/types",
			"revision": "89658bed64c2a8fe05a978e5b87dbec409d57a0f",
			"revisionTime": "2017-05-04T20:25:03Z",
			"version": "v17.05.0-ce",
			"versionExact": "v17.05.0-ce"
		},
		{
			"checksumSHA1": "jVJDbe0IcyjoKc2xbohwzQr+FF0=",
			"path": "github.com/docker/docker/api/types/blkiodev",
			"revision": "89658bed64c2a8fe05a978e5b87dbec409d57a0f",
			"revisionTime": "2017-05-04T20:25:03Z",
			"version": "v17.05.0-ce",
			"versionExact": "v17.05.0-ce"
		},
		{
			"checksumSHA1": "drl8jU7M5K6iwSG+jRjX0BDL8Qg=",
			"path": "github.com/docker/docker/api/types/container",
			"revision": "89658bed64c2a8fe05a978e5b87dbec409d57a0f",
			"revisionTime": "2017-05-04T20:25:03Z",
			"version": "v17.05.0-ce",
			"versionExact": "v17.05.0-ce"
		},
		{
			"checksumSHA1": "fzeGodcTcWuV18AT0BcvB4EFByo=",
			"path": "github.com/docker/docker/api/types/events",
			"revision": "89658bed64c2a8fe05a978e5b87dbec409d57a0f",
			"revisionTime": "2017-05-04T20:25:03Z",
			"version": "v17.05.0-ce",
			"versionExact": "v17.05.0-ce"
		},
		{
			"checksumSHA1": "J2OKngfI3vgswudr9PZVUFcRRu0=",
			"path": "github.com/docker/docker/api/types/filters",
			"revision": "89658bed64c2a8fe05a978e5b87dbec409d57a0f",
			"revisionTime": "2017-05-04T20:25:03Z",
			"version": "v17.05.0-ce",
			"versionExact": "v17.05.0-ce"
		},
		{
			"checksumSHA1": "yeB781yxPhnN6OXQ9/qSsyih3ek=",
			"path": "github.com/docker/docker/api/types/image",
			"revision": "89658bed64c2a8fe05a978e5b87dbec409d57a0f",
			"revisionTime": "2017-05-04T20:25:03Z",
			"version": "v17.05.0-ce",
			"versionExact": "v17.05.0-ce"
		},
		{
			"checksumSHA1": "UK+VdM648oWzyqE4OqttgmPqjoA=",
			"path": "github.com/docker/docker/api/types/mount",
			"revision": "89658bed64c2a8fe05a978e5b87dbec409d57a0f",
			"revisionTime": "2017-05-04T20:25:03Z",
			"version": "v17.05.0-ce",
			"versionExact": "v17.05.0-ce"
		},
		{
			"checksumSHA1": "oC2We2SzAYMULIfr7fXaoofnF+c=",
			"path": "github.com/docker/docker/api/types/network",
			"revision": "89658bed64c2a8fe05a978e5b87dbec409d57a0f",
			"revisionTime": "2017-05-04T20:25:03Z",
			"version": "v17.05.0-ce",
			"versionExact": "v17.05.0-ce"
		},
		{
			"checksumSHA1": "93qfc2M61FdF62qeGXZHWpVSK8k=",
			"path": "github.com/docker/docker/api/types/registry",
			"revision": "89658bed64c2a8fe05a978e5b87dbec409d57a0f",
			"revisionTime": "2017-05-04T20:25:03Z",
			"version": "v17.05.0-ce",
			"versionExact": "v17.05.0-ce"
		},
		{
			"checksumSHA1": "VTxWyFud/RedrpllGdQonVtGM/A=",
			"path": "github.com/docker/docker/api/types/strslice",
			"revision": "89658bed64c2a8fe05a978e5b87dbec409d57a0f",
			"revisionTime": "2017-05-04T20:25:03Z",
			"version": "v17.05.0-ce",
			"versionExact": "v17.05.0-ce"
		},
		{
			"checksumSHA1": "YaQOTIw1xHaHSfi3PxYrTNKZnoU=",
			"path": "github.com/docker/docker/api/types/swarm",
			"revision": "89658bed64c2a8fe05a978e5b87dbec409d57a0f",
			"revisionTime": "2017-05-04T20:25:03Z",
			"version": "v17.05.0-ce",
			"versionExact": "v17.05.0-ce"
		},
		{
			"checksumSHA1": "B7ZwKzrv3t3Vlox6/bYMHhMjsM8=",
			"path": "github.com/docker/docker/api/types/time",
			"revision": "89658bed64c2a8fe05a978e5b87dbec409d57a0f",
			"revisionTime": "2017-05-04T20:25:03Z",
			"version": "v17.05.0-ce",
			"versionExact": "v17.05.0-ce"
		},
		{
			"checksumSHA1": "uDPQ3nHsrvGQc9tg/J9OSC4N5dQ=",
			"path": "github.com/docker/docker/api/types/versions",
			"revision": "89658bed64c2a8fe05a978e5b87dbec409d57a0f",
			"revisionTime": "2017-05-04T20:25:03Z",
			"version": "v17.05.0-ce",
			"versionExact": "v17.05.0-ce"
		},
		{
			"checksumSHA1": "IBJy2zPEnYmcFJ3lM1eiRWnCxTA=",
			"path": "github.com/docker/docker/api/types/volume",
			"revision": "89658bed64c2a8fe05a978e5b87dbec409d57a0f",
			"revisionTime": "2017-05-04T20:25:03Z",
			"version": "v17.05.0-ce",
			"versionExact": "v17.05.0-ce"
		},
		{
			"checksumSHA1": "5qccCXTTyEBj19AxaIgfTjNPdaU=",
			"path": "github.com/docker/docker/pkg/ioutils",
			"revision": "89658bed64c2a8fe05a978e5b87dbec409d57a0f",
			"revisionTime": "2017-05-04T20:25:03Z",
			"version": "v17.05.0-ce",
			"versionExact": "v17.05.0-ce"
		},
		{
			"checksumSHA1": "ndnAFCfsGC3upNQ6jAEwzxcurww=",
			"path": "github.com/docker/docker/pkg/longpath",
			"revision": "89658bed64c2a8fe05a978e5b87dbec409d57a0f",
			"revisionTime": "2017-05-04T20:25:03Z",
			"version": "v17.05.0-ce",
			"versionExact": "v17.05.0-ce"
		},
		{
			"checksumSHA1": "SXjPQfi84j+BFZi4Fl1c/OC/f7M=",
			"path": "github.com/docker/docker/pkg/system",
			"revision": "89658bed64c2a8fe05a978e5b87dbec409d57a0f",
			"revisionTime": "2017-05-04T20:25:03Z",
			"version": "v17.05.0-ce",
			"versionExact": "v17.05.0-ce"
		},
		{
			"checksumSHA1": "8I0Ez+aUYGpsDEVZ8wN/Ztf6Zqs=",
			"path": "github.com/docker/docker/pkg/tlsconfig",
			"revision": "89658bed64c2a8fe05a978e5b87dbec409d57a0f",
			"revisionTime": "2017-05-04T20:25:03Z",
			"version": "v17.05.0-ce",
			"versionExact": "v17.05.0-ce"
		},
		{
			"checksumSHA1": "JbiWTzH699Sqz25XmDlsARpMN9w=",
			"path": "github.com/docker/go-connections/nat",
			"revision": "3ede32e2033de7505e6500d6c868c2b9ed9f169d",
			"revisionTime": "2017-06-23T20:36:43Z",
			"version": "v0.3.0",
			"versionExact": "v0.3.0"
		},
		{
			"checksumSHA1": "jUfDG3VQsA2UZHvvIXncgiddpYA=",
			"path": "github.com/docker/go-connections/sockets",
			"revision": "3ede32e2033de7505e6500d6c868c2b9ed9f169d",
			"revisionTime": "2017-06-23T20:36:43Z",
			"version": "v0.3.0",
			"versionExact": "v0.3.0"
		},
		{
			"checksumSHA1": "c6lDGNwTm5mYq18IHP+lqYpk8xU=",
			"path": "github.com/docker/go-connections/tlsconfig",
			"revision": "3ede32e2033de7505e6500d6c868c2b9ed9f169d",
			"revisionTime": "2017-06-23T20:36:43Z",
			"version": "v0.3.0",
			"versionExact": "v0.3.0"
		},
		{
			"checksumSHA1": "0o/uepI6WDKqPNMXPbjeml1ciNo=",
			"path": "github.com/docker/go-units",
			"revision": "47565b4f722fb6ceae66b95f853feed578a4a51c",
			"revisionTime": "2018-02-12T13:46:57Z",
			"version": "v0.3.3",
			"versionExact": "v0.3.3"
		},
		{
			"checksumSHA1": "sNAU9ojYVUhO6dVXey6T3JhRQpw=",
			"path": "github.com/docker/libtrust",
			"revision": "aabc10ec26b754e797f9028f4589c5b7bd90dc20",
			"revisionTime": "2016-07-08T17:25:13Z"
		},
		{
			"checksumSHA1": "/FDxiBMqDvQ0ldqUPVDzGxTGJU8=",
			"path": "github.com/dustin/go-humanize",
			"revision": "fef948f2d241bd1fd0631108ecc2c9553bae60bf",
			"revisionTime": "2016-06-23T01:40:21Z"
		},
		{
			"checksumSHA1": "/NDbz5NzyAztjtsC3QdQk9mTNp4=",
			"origin": "k8s.io/apimachinery/vendor/github.com/emicklei/go-restful",
			"path": "github.com/emicklei/go-restful",
			"revision": "ce019b30a1f4041d9e56c757f6240cbb990339dc",
			"revisionTime": "2017-04-16T20:27:54Z"
		},
		{
			"checksumSHA1": "/D9Xi0GGJyB5DVLsjn3jVmaDIkI=",
			"origin": "k8s.io/client-go/vendor/github.com/emicklei/go-restful-swagger12",
			"path": "github.com/emicklei/go-restful-swagger12",
			"revision": "6daa6a29b8b866679a5be039ad0c8149de1cd60a",
			"revisionTime": "2017-07-05T23:52:01Z"
		},
		{
			"checksumSHA1": "3xWz4fZ9xW+CfADpYoPFcZCYJ4E=",
			"origin": "k8s.io/apimachinery/vendor/github.com/emicklei/go-restful/log",
			"path": "github.com/emicklei/go-restful/log",
			"revision": "ce019b30a1f4041d9e56c757f6240cbb990339dc",
			"revisionTime": "2017-04-16T20:27:54Z"
		},
		{
			"checksumSHA1": "lEuAuEXh42xoG+Ygw90K3EF99Xo=",
			"path": "github.com/fatih/color",
			"revision": "dea9d3a26a087187530244679c1cfb3a42937794",
			"revisionTime": "2016-10-02T08:12:59Z"
		},
		{
			"checksumSHA1": "Z2LEpah3ZMTYNpRy7Rd+tI+T+W0=",
			"path": "github.com/fatih/structs",
			"revision": "f5faa72e73092639913f5833b75e1ac1d6bc7a63",
			"revisionTime": "2017-10-20T06:48:19Z"
		},
		{
			"checksumSHA1": "e2o/P8ZZ8Iz+um6/nyLUEg7S2H8=",
			"path": "github.com/fsnotify/fsnotify",
			"revision": "944cff21b3baf3ced9a880365682152ba577d348",
			"revisionTime": "2016-10-05T04:06:20Z"
		},
		{
			"checksumSHA1": "17vYJDDMJO63/G/tRFIUuSlMCbE=",
			"origin": "k8s.io/apimachinery/vendor/github.com/ghodss/yaml",
			"path": "github.com/ghodss/yaml",
			"revision": "ce019b30a1f4041d9e56c757f6240cbb990339dc",
			"revisionTime": "2017-04-16T20:27:54Z"
		},
		{
			"checksumSHA1": "HmbftipkadrLlCfzzVQ+iFHbl6g=",
			"path": "github.com/golang/glog",
			"revision": "23def4e6c14b4da8ac2ed8007337bc5eb5007998",
			"revisionTime": "2016-01-25T20:49:56Z"
		},
		{
			"checksumSHA1": "oJGkod8y/3GTbKfazzQM+nQOPR0=",
			"origin": "k8s.io/client-go/vendor/github.com/golang/protobuf/proto",
			"path": "github.com/golang/protobuf/proto",
			"revision": "6daa6a29b8b866679a5be039ad0c8149de1cd60a",
			"revisionTime": "2017-07-05T23:52:01Z"
		},
		{
			"checksumSHA1": "+hy2B6e5WWFIm6ch03jMFmrELhc=",
			"origin": "k8s.io/client-go/vendor/github.com/golang/protobuf/ptypes",
			"path": "github.com/golang/protobuf/ptypes",
			"revision": "6daa6a29b8b866679a5be039ad0c8149de1cd60a",
			"revisionTime": "2017-07-05T23:52:01Z"
		},
		{
			"checksumSHA1": "lZFWy27Qo6+m/keDjNFYTxSmvZw=",
			"origin": "k8s.io/client-go/vendor/github.com/golang/protobuf/ptypes/any",
			"path": "github.com/golang/protobuf/ptypes/any",
			"revision": "6daa6a29b8b866679a5be039ad0c8149de1cd60a",
			"revisionTime": "2017-07-05T23:52:01Z"
		},
		{
			"checksumSHA1": "8gDNKfvEupesDdOCXio3AK/XVaA=",
			"origin": "k8s.io/client-go/vendor/github.com/golang/protobuf/ptypes/duration",
			"path": "github.com/golang/protobuf/ptypes/duration",
			"revision": "6daa6a29b8b866679a5be039ad0c8149de1cd60a",
			"revisionTime": "2017-07-05T23:52:01Z"
		},
		{
			"checksumSHA1": "sfoot+dHmmOgWZS6GJ5X79ClZM0=",
			"origin": "k8s.io/client-go/vendor/github.com/golang/protobuf/ptypes/timestamp",
			"path": "github.com/golang/protobuf/ptypes/timestamp",
			"revision": "6daa6a29b8b866679a5be039ad0c8149de1cd60a",
			"revisionTime": "2017-07-05T23:52:01Z"
		},
		{
			"checksumSHA1": "p/8vSviYF91gFflhrt5vkyksroo=",
			"path": "github.com/golang/snappy",
			"revision": "553a641470496b2327abcac10b36396bd98e45c9",
			"revisionTime": "2017-02-15T23:32:05Z"
		},
		{
			"checksumSHA1": "hniadkbjSPo45tV/GWyoWJemr2g=",
			"origin": "k8s.io/client-go/vendor/github.com/googleapis/gnostic/OpenAPIv2",
			"path": "github.com/googleapis/gnostic/OpenAPIv2",
			"revision": "6daa6a29b8b866679a5be039ad0c8149de1cd60a",
			"revisionTime": "2017-07-05T23:52:01Z"
		},
		{
			"checksumSHA1": "Wnu1fJpmE8ymMjQaGpAe1UzllY8=",
			"origin": "k8s.io/client-go/vendor/github.com/googleapis/gnostic/compiler",
			"path": "github.com/googleapis/gnostic/compiler",
			"revision": "6daa6a29b8b866679a5be039ad0c8149de1cd60a",
			"revisionTime": "2017-07-05T23:52:01Z"
		},
		{
			"checksumSHA1": "iuLpucmuradOQZ1agiwLrpwdf9g=",
			"origin": "k8s.io/client-go/vendor/github.com/googleapis/gnostic/extensions",
			"path": "github.com/googleapis/gnostic/extensions",
			"revision": "6daa6a29b8b866679a5be039ad0c8149de1cd60a",
			"revisionTime": "2017-07-05T23:52:01Z"
		},
		{
			"checksumSHA1": "fuHy7RqerjuNdQCj/Kn2PiyWo1A=",
			"path": "github.com/goware/urlx",
			"revision": "8bb4a2e4339f55b15164907177e96e9faf885504",
			"revisionTime": "2016-07-22T20:42:12Z"
		},
		{
			"checksumSHA1": "ivSpuvm7dkBBC1kWyDWTZ9yF3Rs=",
			"path": "github.com/hashicorp/consul/api",
			"revision": "9a494b5fb9c86180a5702e29c485df1507a47198",
			"revisionTime": "2018-02-09T18:00:27Z",
			"version": "=v1.0.6",
			"versionExact": "v1.0.6"
		},
		{
			"checksumSHA1": "E28E4zR1FN2v1Xiq4FUER7KVN9M=",
			"path": "github.com/hashicorp/consul/lib/freeport",
			"revision": "9a494b5fb9c86180a5702e29c485df1507a47198",
			"revisionTime": "2018-02-09T18:00:27Z",
			"version": "=v1.0.6",
			"versionExact": "v1.0.6"
		},
		{
			"checksumSHA1": "gjN5oVYQR1K7hCbUq2ED4KBWuys=",
			"path": "github.com/hashicorp/consul/testutil",
			"revision": "9a494b5fb9c86180a5702e29c485df1507a47198",
			"revisionTime": "2018-02-09T18:00:27Z",
			"version": "=v1.0.6",
			"versionExact": "v1.0.6"
		},
		{
			"checksumSHA1": "SCb2b91UYiB/23+SNDBlU5OZfFA=",
			"path": "github.com/hashicorp/consul/testutil/retry",
			"revision": "9a494b5fb9c86180a5702e29c485df1507a47198",
			"revisionTime": "2018-02-09T18:00:27Z",
			"version": "=v1.0.6",
			"versionExact": "v1.0.6"
		},
		{
			"checksumSHA1": "cdOCt0Yb+hdErz8NAQqayxPmRsY=",
			"path": "github.com/hashicorp/errwrap",
			"revision": "7554cd9344cec97297fa6649b055a8c98c2a1e55",
			"revisionTime": "2014-10-28T05:47:10Z"
		},
		{
			"checksumSHA1": "YAq1rqZIp+M74Q+jMBQkkMKm3VM=",
			"path": "github.com/hashicorp/go-cleanhttp",
			"revision": "d5fe4b57a186c716b0e00b8c301cbd9b4182694d",
			"revisionTime": "2017-12-18T14:54:08Z"
<<<<<<< HEAD
=======
		},
		{
			"checksumSHA1": "TNlVzNR1OaajcNi3CbQ3bGbaLGU=",
			"path": "github.com/hashicorp/go-msgpack/codec",
			"revision": "fa3f63826f7c23912c15263591e65d54d080b458",
			"revisionTime": "2015-05-18T23:42:57Z"
>>>>>>> 15cd01db
		},
		{
			"checksumSHA1": "4fgV2vzKKVyIlQ9nMyXIP5muq9E=",
			"path": "github.com/hashicorp/go-multierror",
			"revision": "ed905158d87462226a13fe39ddf685ea65f1c11f",
			"revisionTime": "2016-12-16T18:43:04Z"
		},
		{
			"checksumSHA1": "RRRLXFw8iP4EeYaTniPnApD2WyU=",
			"path": "github.com/hashicorp/go-plugin",
			"revision": "1ffca25a1118915effa6d7585a0550fec8cb44fd",
			"revisionTime": "2017-04-19T16:12:44Z"
		},
		{
			"checksumSHA1": "A1PcINvF3UiwHRKn8UcgARgvGRs=",
			"path": "github.com/hashicorp/go-rootcerts",
			"revision": "6bb64b370b90e7ef1fa532be9e591a81c3493e00",
			"revisionTime": "2016-05-03T14:34:40Z"
		},
		{
			"checksumSHA1": "mAkPa/RLuIwN53GbwIEMATexams=",
			"path": "github.com/hashicorp/go-uuid",
			"revision": "64130c7a86d732268a38cb04cfbaf0cc987fda98",
			"revisionTime": "2016-07-17T02:21:40Z"
		},
		{
			"checksumSHA1": "7JBkp3EZoc0MSbiyWfzVhO4RYoY=",
			"path": "github.com/hashicorp/hcl",
			"revision": "392dba7d905ed5d04a5794ba89f558b27e2ba1ca",
			"revisionTime": "2017-05-05T08:58:37Z"
		},
		{
			"checksumSHA1": "XQmjDva9JCGGkIecOgwtBEMCJhU=",
			"path": "github.com/hashicorp/hcl/hcl/ast",
			"revision": "392dba7d905ed5d04a5794ba89f558b27e2ba1ca",
			"revisionTime": "2017-05-05T08:58:37Z"
		},
		{
			"checksumSHA1": "teokXoyRXEJ0vZHOWBD11l5YFNI=",
			"path": "github.com/hashicorp/hcl/hcl/parser",
			"revision": "392dba7d905ed5d04a5794ba89f558b27e2ba1ca",
			"revisionTime": "2017-05-05T08:58:37Z"
		},
		{
			"checksumSHA1": "encY+ZtDf4nJaMvsVL2c+EJ2r3Q=",
			"path": "github.com/hashicorp/hcl/hcl/printer",
			"revision": "ef8a98b0bbce4a65b5aa4c368430a80ddc533168",
			"revisionTime": "2018-04-04T17:41:02Z"
		},
		{
			"checksumSHA1": "z6wdP4mRw4GVjShkNHDaOWkbxS0=",
			"path": "github.com/hashicorp/hcl/hcl/scanner",
			"revision": "392dba7d905ed5d04a5794ba89f558b27e2ba1ca",
			"revisionTime": "2017-05-05T08:58:37Z"
		},
		{
			"checksumSHA1": "oS3SCN9Wd6D8/LG0Yx1fu84a7gI=",
			"path": "github.com/hashicorp/hcl/hcl/strconv",
			"revision": "392dba7d905ed5d04a5794ba89f558b27e2ba1ca",
			"revisionTime": "2017-05-05T08:58:37Z"
		},
		{
			"checksumSHA1": "c6yprzj06ASwCo18TtbbNNBHljA=",
			"path": "github.com/hashicorp/hcl/hcl/token",
			"revision": "392dba7d905ed5d04a5794ba89f558b27e2ba1ca",
			"revisionTime": "2017-05-05T08:58:37Z"
		},
		{
			"checksumSHA1": "PwlfXt7mFS8UYzWxOK5DOq0yxS0=",
			"path": "github.com/hashicorp/hcl/json/parser",
			"revision": "392dba7d905ed5d04a5794ba89f558b27e2ba1ca",
			"revisionTime": "2017-05-05T08:58:37Z"
		},
		{
			"checksumSHA1": "YdvFsNOMSWMLnY6fcliWQa0O5Fw=",
			"path": "github.com/hashicorp/hcl/json/scanner",
			"revision": "392dba7d905ed5d04a5794ba89f558b27e2ba1ca",
			"revisionTime": "2017-05-05T08:58:37Z"
		},
		{
			"checksumSHA1": "fNlXQCQEnb+B3k5UDL/r15xtSJY=",
			"path": "github.com/hashicorp/hcl/json/token",
			"revision": "392dba7d905ed5d04a5794ba89f558b27e2ba1ca",
			"revisionTime": "2017-05-05T08:58:37Z"
		},
		{
			"checksumSHA1": "E3Xcanc9ouQwL+CZGOUyA/+giLg=",
			"path": "github.com/hashicorp/serf/coordinate",
			"revision": "65c2babe73c7a096cd24e9eeec67613eb4e436c9",
			"revisionTime": "2017-04-19T22:16:26Z"
		},
		{
			"checksumSHA1": "iLvw4FsA3slTfxMOfrofZNXiCNU=",
			"path": "github.com/hashicorp/vault/api",
			"revision": "bdac1854478538052ba5b7ec9a9ec688d35a3335",
			"revisionTime": "2017-11-14T16:57:40Z",
			"version": "v0.9.0",
			"versionExact": "v0.9.0"
		},
		{
			"checksumSHA1": "au+CDkddC4sVFV15UaPiI7FvSw0=",
			"path": "github.com/hashicorp/vault/helper/compressutil",
			"revision": "bdac1854478538052ba5b7ec9a9ec688d35a3335",
			"revisionTime": "2017-11-14T16:57:40Z",
			"version": "v0.9.0",
			"versionExact": "v0.9.0"
		},
		{
			"checksumSHA1": "yUiSTPf0QUuL2r/81sjuytqBoeQ=",
			"path": "github.com/hashicorp/vault/helper/jsonutil",
			"revision": "bdac1854478538052ba5b7ec9a9ec688d35a3335",
			"revisionTime": "2017-11-14T16:57:40Z",
			"version": "v0.9.0",
			"versionExact": "v0.9.0"
		},
		{
			"checksumSHA1": "KxlPKaWE/Lu0PnJf4CkLVbcogdw=",
			"path": "github.com/hashicorp/vault/helper/parseutil",
			"revision": "bdac1854478538052ba5b7ec9a9ec688d35a3335",
			"revisionTime": "2017-11-14T16:57:40Z",
			"version": "v0.9.0",
			"versionExact": "v0.9.0"
		},
		{
			"checksumSHA1": "ZhK6IO2XN81Y+3RAjTcVm1Ic7oU=",
			"path": "github.com/hashicorp/yamux",
			"revision": "d1caa6c97c9fc1cc9e83bbe34d0603f9ff0ce8bd",
			"revisionTime": "2016-07-20T23:31:40Z"
		},
		{
			"checksumSHA1": "gWIKF23Dvpo2qAk50ANCi6NPTA8=",
			"origin": "k8s.io/client-go/vendor/github.com/howeyc/gopass",
			"path": "github.com/howeyc/gopass",
			"revision": "5188c3e3d41bfcb71f275008121f9a489f627ef9",
			"revisionTime": "2017-04-17T20:28:21Z"
		},
		{
			"checksumSHA1": "UVO2SkAXrDSdvDhXjjpR1j/JS7M=",
			"origin": "k8s.io/client-go/vendor/github.com/imdario/mergo",
			"path": "github.com/imdario/mergo",
			"revision": "5188c3e3d41bfcb71f275008121f9a489f627ef9",
			"revisionTime": "2017-04-17T20:28:21Z"
		},
		{
			"checksumSHA1": "40vJyUB4ezQSn/NSadsKEOrudMc=",
			"path": "github.com/inconshreveable/mousetrap",
			"revision": "76626ae9c91c4f2a10f34cad8ce83ea42c93bb75",
			"revisionTime": "2014-10-17T20:07:13Z"
		},
		{
			"checksumSHA1": "a8Ge6pE7oxux9ZMZVAlyEeGzCng=",
			"path": "github.com/juju/ratelimit",
			"revision": "5b9ff866471762aa2ab2dced63c9fb6f53921342",
			"revisionTime": "2017-05-23T01:21:41Z"
		},
		{
			"checksumSHA1": "gKyBj05YkfuLFruAyPZ4KV9nFp8=",
			"path": "github.com/julienschmidt/httprouter",
			"revision": "975b5c4c7c21c0e3d2764200bf2aa8e34657ae6e",
			"revisionTime": "2017-04-30T22:20:11Z"
		},
		{
			"checksumSHA1": "Lc5CWD5nzSttJNateoWlPgFE3Vw=",
			"path": "github.com/justinas/alice",
			"revision": "052b8b6c18edb9db317af86806d8e00ebaa94160",
			"revisionTime": "2016-05-12T13:42:31Z",
			"version": "=1.0.0",
			"versionExact": "1.0.0"
		},
		{
			"checksumSHA1": "KQhA4EQp4Ldwj9nJZnEURlE6aQw=",
			"path": "github.com/kr/fs",
			"revision": "2788f0dbd16903de03cb8186e5c7d97b69ad387b",
			"revisionTime": "2013-11-06T22:25:44Z"
		},
		{
			"checksumSHA1": "S6PDDQMYaKwLDIP/NsRYb4FRAqQ=",
			"path": "github.com/magiconair/properties",
			"revision": "0723e352fa358f9322c938cc2dadda874e9151a9",
			"revisionTime": "2016-09-08T09:36:58Z"
		},
		{
			"checksumSHA1": "T8soMJArSZrYnhmdpAnq1bVxQ6Q=",
			"path": "github.com/mailru/easyjson/buffer",
			"revision": "2f5df55504ebc322e4d52d34df6a1f5b503bf26d",
			"revisionTime": "2017-06-24T19:09:26Z"
		},
		{
			"checksumSHA1": "Xw5HIdQ2vlr5wkKl+8ANM9xp5Zs=",
			"path": "github.com/mailru/easyjson/jlexer",
			"revision": "2f5df55504ebc322e4d52d34df6a1f5b503bf26d",
			"revisionTime": "2017-06-24T19:09:26Z"
		},
		{
			"checksumSHA1": "tMeVsfYgDW9K0spDZkOBlvZYssw=",
			"path": "github.com/mailru/easyjson/jwriter",
			"revision": "2f5df55504ebc322e4d52d34df6a1f5b503bf26d",
			"revisionTime": "2017-06-24T19:09:26Z"
		},
		{
			"checksumSHA1": "ugnSryGF6VPBb5s87QgoRH6730g=",
			"path": "github.com/mattn/go-colorable",
			"revision": "6c903ff4aa50920ca86087a280590b36b3152b9c",
			"revisionTime": "2016-09-30T08:41:57Z"
		},
		{
			"checksumSHA1": "xZuhljnmBysJPta/lMyYmJdujCg=",
			"path": "github.com/mattn/go-isatty",
			"revision": "66b8e73f3f5cda9f96b69efd03dd3d7fc4a5cdb8",
			"revisionTime": "2016-08-06T12:27:52Z"
		},
		{
			"checksumSHA1": "bKMZjd2wPw13VwoE7mBeSv5djFA=",
			"path": "github.com/matttproud/golang_protobuf_extensions/pbutil",
			"revision": "c12348ce28de40eed0136aa2b644d0ee0650e56c",
			"revisionTime": "2016-04-24T11:30:07Z"
		},
		{
			"checksumSHA1": "V/quM7+em2ByJbWBLOsEwnY3j/Q=",
			"path": "github.com/mitchellh/go-homedir",
			"revision": "b8bc1bf767474819792c23f32d8286a45736f1c6",
			"revisionTime": "2016-12-03T19:45:07Z"
		},
		{
			"checksumSHA1": "bDdhmDk8q6utWrccBhEOa6IoGkE=",
			"path": "github.com/mitchellh/go-testing-interface",
			"revision": "a61a99592b77c9ba629d254a693acffaeb4b7e28",
			"revisionTime": "2017-10-04T22:19:16Z"
		},
		{
			"checksumSHA1": "LUrnGREfnifW4WDMaavmc9MlLI0=",
			"path": "github.com/mitchellh/mapstructure",
			"revision": "ca63d7c062ee3c9f34db231e352b60012b4fd0c1",
			"revisionTime": "2016-08-08T18:12:53Z"
		},
		{
			"checksumSHA1": "FLwaXZdDvHfjDA+vo++DMC9YCy4=",
			"path": "github.com/moby/moby/client",
			"revision": "89658bed64c2a8fe05a978e5b87dbec409d57a0f",
			"revisionTime": "2017-05-04T20:25:03Z",
			"version": "v17.05.0-ce",
			"versionExact": "v17.05.0-ce"
		},
		{
			"checksumSHA1": "OFNit1Qx2DdWhotfREKodDNUwCM=",
			"path": "github.com/opencontainers/go-digest",
			"revision": "279bed98673dd5bef374d3b6e4b09e2af76183bf",
			"revisionTime": "2017-06-07T19:53:33Z",
			"version": "v1.0.0-rc1",
			"versionExact": "v1.0.0-rc1"
		},
		{
			"checksumSHA1": "+qobk0BQiCfqdrhKeoZnwz6hFnE=",
			"path": "github.com/pelletier/go-toml",
			"revision": "acdc4509485b587f5e675510c4f2c63e90ff68a8",
			"revisionTime": "2018-01-18T22:54:55Z",
			"version": "v1.1.0",
			"versionExact": "v1.1.0"
		},
		{
			"checksumSHA1": "ynJSWoF6v+3zMnh9R0QmmG6iGV8=",
			"path": "github.com/pkg/errors",
			"revision": "645ef00459ed84a119197bfb8d8205042c6df63d",
			"revisionTime": "2016-09-29T01:48:01Z",
			"version": "=v0.8.0",
			"versionExact": "v0.8.0"
		},
		{
			"checksumSHA1": "k9SlQdp/DTB72G/u4aNecX/fFIg=",
			"path": "github.com/pkg/sftp",
			"revision": "4d0e916071f68db74f8a73926335f809396d6b42",
			"revisionTime": "2016-09-30T22:07:58Z"
		},
		{
			"checksumSHA1": "zKKp5SZ3d3ycKe4EKMNT0BqAWBw=",
			"origin": "github.com/stretchr/testify/vendor/github.com/pmezard/go-difflib/difflib",
			"path": "github.com/pmezard/go-difflib/difflib",
			"revision": "8d64eb7173c7753d6419fd4a9caf057398611364",
			"revisionTime": "2016-05-24T23:42:29Z"
		},
		{
			"checksumSHA1": "TDY/1DFMxN5M6p9BgqR6IqZy6AI=",
			"path": "github.com/prometheus/client_golang/prometheus",
			"revision": "310ce84375bb84c5cbbf0d05069c92daa5673740",
			"revisionTime": "2017-06-30T14:48:34Z"
		},
		{
			"checksumSHA1": "xA9iGjZAc125rFEDIs2Itj7mF3o=",
			"path": "github.com/prometheus/client_golang/prometheus/promhttp",
			"revision": "310ce84375bb84c5cbbf0d05069c92daa5673740",
			"revisionTime": "2017-06-30T14:48:34Z"
		},
		{
			"checksumSHA1": "DvwvOlPNAgRntBzt3b3OSRMS2N4=",
			"path": "github.com/prometheus/client_model/go",
			"revision": "6f3806018612930941127f2a7c6c453ba2c527d2",
			"revisionTime": "2017-02-16T18:52:47Z"
		},
		{
			"checksumSHA1": "xfnn0THnqNwjwimeTClsxahYrIo=",
			"path": "github.com/prometheus/common/expfmt",
			"revision": "3e6a7635bac6573d43f49f97b47eb9bda195dba8",
			"revisionTime": "2017-07-07T05:33:19Z"
		},
		{
			"checksumSHA1": "GWlM3d2vPYyNATtTFgftS10/A9w=",
			"path": "github.com/prometheus/common/internal/bitbucket.org/ww/goautoneg",
			"revision": "3e6a7635bac6573d43f49f97b47eb9bda195dba8",
			"revisionTime": "2017-07-07T05:33:19Z"
		},
		{
			"checksumSHA1": "3VoqH7TFfzA6Ds0zFzIbKCUvBmw=",
			"path": "github.com/prometheus/common/model",
			"revision": "3e6a7635bac6573d43f49f97b47eb9bda195dba8",
			"revisionTime": "2017-07-07T05:33:19Z"
		},
		{
			"checksumSHA1": "ihxJIjxtbEYdQKwA0D0nRipj95I=",
			"path": "github.com/prometheus/procfs",
			"revision": "e645f4e5aaa8506fc71d6edbc5c4ff02c04c46f2",
			"revisionTime": "2017-07-03T10:12:42Z"
		},
		{
			"checksumSHA1": "xCiFAAwVTrjsfZT1BIJQ3DgeNCY=",
			"path": "github.com/prometheus/procfs/xfs",
			"revision": "e645f4e5aaa8506fc71d6edbc5c4ff02c04c46f2",
			"revisionTime": "2017-07-03T10:12:42Z"
		},
		{
			"checksumSHA1": "cKNzpMpci3WUAzXpe+tVnBv2cjE=",
			"path": "github.com/satori/go.uuid",
			"revision": "f9ab0dce87d815821e221626b772e3475a0d2749",
			"revisionTime": "2016-03-24T11:22:44Z"
		},
		{
			"checksumSHA1": "0V9YhjDv2UlkQaAbSK41fzlx3JA=",
			"path": "github.com/sethgrid/pester",
			"revision": "760f8913c0483b776294e1bee43f1d687527127b",
			"revisionTime": "2017-11-27T02:50:28Z"
		},
		{
			"checksumSHA1": "59wTbS4fE2282Q88NrBYImbFGbo=",
			"path": "github.com/spf13/afero",
			"revision": "52e4a6cfac46163658bd4f123c49b6ee7dc75f78",
			"revisionTime": "2016-09-19T21:01:14Z"
		},
		{
			"checksumSHA1": "u6B0SEgZ/TUEfIvF6w/HnFVQbII=",
			"path": "github.com/spf13/afero/mem",
			"revision": "52e4a6cfac46163658bd4f123c49b6ee7dc75f78",
			"revisionTime": "2016-09-19T21:01:14Z"
		},
		{
			"checksumSHA1": "sLyAUiIT7V0DNVp6yBhW4Ms5BEs=",
			"path": "github.com/spf13/afero/sftp",
			"revision": "52e4a6cfac46163658bd4f123c49b6ee7dc75f78",
			"revisionTime": "2016-09-19T21:01:14Z"
		},
		{
			"checksumSHA1": "Hc2i9OOK34PAImuNftTaHdbdLgs=",
			"path": "github.com/spf13/cast",
			"revision": "8965335b8c7107321228e3e3702cab9832751bac",
			"revisionTime": "2018-02-14T17:35:30Z",
			"version": "v1.2.0",
			"versionExact": "v1.2.0"
		},
		{
			"checksumSHA1": "12g3NDgLPvSJcPKEKzU42m6GWVI=",
			"path": "github.com/spf13/cobra",
			"revision": "a1f051bc3eba734da4772d60e2d677f47cf93ef4",
			"revisionTime": "2018-03-21T14:39:34Z",
			"version": "v0.0.2",
			"versionExact": "v0.0.2"
		},
		{
			"checksumSHA1": "dkruahfhuLXXuyeCuRpsWlcRK+8=",
			"path": "github.com/spf13/jwalterweatherman",
			"revision": "33c24e77fb80341fe7130ee7c594256ff08ccc46",
			"revisionTime": "2016-03-01T12:00:06Z"
		},
		{
			"checksumSHA1": "k5TsfhX2vvfffYbZQ4fMKtL5+cA=",
			"path": "github.com/spf13/pflag",
			"revision": "583c0c0531f06d5278b7d917446061adc344b5cd",
			"revisionTime": "2018-04-12T12:09:13Z",
			"version": "v1.0.1",
			"versionExact": "v1.0.1"
		},
		{
			"checksumSHA1": "AB/VGCv0NIjGYZXhJUBSbVIsOJw=",
			"path": "github.com/spf13/viper",
			"revision": "b5e8006cbee93ec955a89ab31e0e3ce3204f3736",
			"revisionTime": "2018-03-19T18:50:19Z",
			"version": "v1.0.2",
			"versionExact": "v1.0.2"
		},
		{
			"checksumSHA1": "/Xb050Eomzzt7Gs/AnAXnDmPum4=",
			"path": "github.com/stevedomin/termtable",
			"revision": "09d29f3fd628afaccf141afd8ecc557fa648f5e6",
			"revisionTime": "2015-09-29T08:20:24Z"
		},
		{
			"checksumSHA1": "Bn333k9lTndxU3D6n/G5c+GMcYY=",
			"path": "github.com/stretchr/testify/assert",
			"revision": "8d64eb7173c7753d6419fd4a9caf057398611364",
			"revisionTime": "2016-05-24T23:42:29Z"
		},
		{
			"checksumSHA1": "P9FJpir2c4G5PA46qEkaWy3l60U=",
			"path": "github.com/stretchr/testify/require",
			"revision": "8d64eb7173c7753d6419fd4a9caf057398611364",
			"revisionTime": "2016-05-24T23:42:29Z"
		},
		{
			"checksumSHA1": "I9Z/sWY6/4DMue9XqoeHLYQjBw8=",
			"path": "github.com/tmc/dot",
			"revision": "2ca5f650b7700041dd0a689af81eb8e46c5158d1",
			"revisionTime": "2014-02-17T08:44:26Z"
		},
		{
			"checksumSHA1": "MWqyOvDMkW+XYe2RJ5mplvut+aE=",
			"origin": "k8s.io/apimachinery/vendor/github.com/ugorji/go/codec",
			"path": "github.com/ugorji/go/codec",
			"revision": "ce019b30a1f4041d9e56c757f6240cbb990339dc",
			"revisionTime": "2017-04-16T20:27:54Z"
		},
		{
			"checksumSHA1": "0mQ2D0dwFstGgC62nyP4M2mAPcY=",
			"path": "github.com/ystia/yorc",
			"revision": "47fdeadfd08ebc6057c22fecf20cead052cda34c",
			"revisionTime": "2017-07-06T12:00:39Z"
		},
		{
			"checksumSHA1": "1aojZNZdQ5nI1zYlInbqAfXUWyY=",
			"path": "github.com/ystia/yorc/bench",
			"revision": "47fdeadfd08ebc6057c22fecf20cead052cda34c",
			"revisionTime": "2017-07-06T12:00:39Z"
		},
		{
			"checksumSHA1": "U98RMCoJ2wQaCbrW5SGfN8wIVwY=",
			"path": "github.com/ystia/yorc/commands",
			"revision": "47fdeadfd08ebc6057c22fecf20cead052cda34c",
			"revisionTime": "2017-07-06T12:00:39Z"
		},
		{
			"checksumSHA1": "zLTjcd3A0Haszh3/xfGem2YJPdQ=",
			"path": "github.com/ystia/yorc/config",
			"revision": "47fdeadfd08ebc6057c22fecf20cead052cda34c",
			"revisionTime": "2017-07-06T12:00:39Z"
		},
		{
			"checksumSHA1": "1CQ/LXcI02ZrysdZrqKFLp27kr8=",
			"path": "github.com/ystia/yorc/deployments",
			"revision": "47fdeadfd08ebc6057c22fecf20cead052cda34c",
			"revisionTime": "2017-07-06T12:00:39Z"
		},
		{
			"checksumSHA1": "wWF2CayIHqx2llDvqxM1PizLqy4=",
			"path": "github.com/ystia/yorc/events",
			"revision": "47fdeadfd08ebc6057c22fecf20cead052cda34c",
			"revisionTime": "2017-07-06T12:00:39Z"
		},
		{
			"checksumSHA1": "BPaRm/SwVCrbAVgJzHwbaNbLDHY=",
			"path": "github.com/ystia/yorc/helper/collections",
			"revision": "47fdeadfd08ebc6057c22fecf20cead052cda34c",
			"revisionTime": "2017-07-06T12:00:39Z"
		},
		{
			"checksumSHA1": "FM9vqAiEjizZZyx6s0bYd1EOD3A=",
			"path": "github.com/ystia/yorc/helper/consulutil",
			"revision": "47fdeadfd08ebc6057c22fecf20cead052cda34c",
			"revisionTime": "2017-07-06T12:00:39Z"
		},
		{
			"checksumSHA1": "f1dsyZluRS/pVuS+7MJJX0LZKoo=",
			"path": "github.com/ystia/yorc/helper/executil",
			"revision": "47fdeadfd08ebc6057c22fecf20cead052cda34c",
			"revisionTime": "2017-07-06T12:00:39Z"
		},
		{
			"checksumSHA1": "B3DdrrgjfIeEVTPvqW/nxqBWCqc=",
			"path": "github.com/ystia/yorc/helper/mathutil",
			"revision": "47fdeadfd08ebc6057c22fecf20cead052cda34c",
			"revisionTime": "2017-07-06T12:00:39Z"
		},
		{
			"checksumSHA1": "iaEZRDkTwJ/4VZ7Ue3/iH8M4p8k=",
			"path": "github.com/ystia/yorc/helper/provutil",
			"revision": "47fdeadfd08ebc6057c22fecf20cead052cda34c",
			"revisionTime": "2017-07-06T12:00:39Z"
		},
		{
			"checksumSHA1": "+HLDP1qCIvzbUi6MYtok0H70zPc=",
			"path": "github.com/ystia/yorc/helper/tabutil",
			"revision": "47fdeadfd08ebc6057c22fecf20cead052cda34c",
			"revisionTime": "2017-07-06T12:00:39Z"
		},
		{
			"checksumSHA1": "sJChodeY80FwrqO5/HvAtWKJmrc=",
			"path": "github.com/ystia/yorc/helper/ziputil",
			"revision": "47fdeadfd08ebc6057c22fecf20cead052cda34c",
			"revisionTime": "2017-07-06T12:00:39Z"
		},
		{
			"checksumSHA1": "Y3YyukBdCmUSRerSStyvL1z0dGE=",
			"path": "github.com/ystia/yorc/log",
			"revision": "47fdeadfd08ebc6057c22fecf20cead052cda34c",
			"revisionTime": "2017-07-06T12:00:39Z"
		},
		{
			"checksumSHA1": "f0Bnr0/y7gLK/g1BP1AmOYLQOk4=",
			"path": "github.com/ystia/yorc/plugin",
			"revision": "47fdeadfd08ebc6057c22fecf20cead052cda34c",
			"revisionTime": "2017-07-06T12:00:39Z"
		},
		{
			"checksumSHA1": "1tIaqOmMBf9yMRRASNUw3vR7jik=",
			"path": "github.com/ystia/yorc/prov",
			"revision": "47fdeadfd08ebc6057c22fecf20cead052cda34c",
			"revisionTime": "2017-07-06T12:00:39Z"
		},
		{
			"checksumSHA1": "nSv/akM8j+cTIdWKaol/EHLLoMM=",
			"path": "github.com/ystia/yorc/prov/ansible",
			"revision": "47fdeadfd08ebc6057c22fecf20cead052cda34c",
			"revisionTime": "2017-07-06T12:00:39Z"
		},
		{
			"checksumSHA1": "OlElsDSD3vQga1BxUDsuj7dhyTM=",
			"path": "github.com/ystia/yorc/prov/kubernetes",
			"revision": "47fdeadfd08ebc6057c22fecf20cead052cda34c",
			"revisionTime": "2017-07-06T12:00:39Z"
		},
		{
			"checksumSHA1": "ACvGhr0iZBq35yWMS6LVm3EvruA=",
			"path": "github.com/ystia/yorc/prov/operations",
			"revision": "47fdeadfd08ebc6057c22fecf20cead052cda34c",
			"revisionTime": "2017-07-06T12:00:39Z"
		},
		{
			"checksumSHA1": "8V2tYco02aBFjQ96t0Zp4P614xs=",
			"path": "github.com/ystia/yorc/prov/terraform",
			"revision": "47fdeadfd08ebc6057c22fecf20cead052cda34c",
			"revisionTime": "2017-07-06T12:00:39Z"
		},
		{
			"checksumSHA1": "ZghuHj3xpfZg/59svBsfq3Vlyzk=",
			"path": "github.com/ystia/yorc/prov/terraform/commons",
			"revision": "47fdeadfd08ebc6057c22fecf20cead052cda34c",
			"revisionTime": "2017-07-06T12:00:39Z"
		},
		{
			"checksumSHA1": "xMkFi5OrNS8IPBXKgAB9Idj+/dM=",
			"path": "github.com/ystia/yorc/prov/terraform/openstack",
			"revision": "47fdeadfd08ebc6057c22fecf20cead052cda34c",
			"revisionTime": "2017-07-06T12:00:39Z"
		},
		{
			"checksumSHA1": "71DokfLhIZpcB1S5EG/HnMyDxxw=",
			"path": "github.com/ystia/yorc/registry",
			"revision": "47fdeadfd08ebc6057c22fecf20cead052cda34c",
			"revisionTime": "2017-07-06T12:00:39Z"
		},
		{
			"checksumSHA1": "ZNs8l40zNxkS15ucYYV3v2cvdq4=",
			"path": "github.com/ystia/yorc/rest",
			"revision": "47fdeadfd08ebc6057c22fecf20cead052cda34c",
			"revisionTime": "2017-07-06T12:00:39Z"
		},
		{
			"checksumSHA1": "D6iRXSN9CBq8rC68ImbO5zvCYMI=",
			"path": "github.com/ystia/yorc/server",
			"revision": "47fdeadfd08ebc6057c22fecf20cead052cda34c",
			"revisionTime": "2017-07-06T12:00:39Z"
		},
		{
			"checksumSHA1": "rG5X5Rt8DFcCz0JoeDGwdAk7Cac=",
			"path": "github.com/ystia/yorc/tasks",
			"revision": "47fdeadfd08ebc6057c22fecf20cead052cda34c",
			"revisionTime": "2017-07-06T12:00:39Z"
		},
		{
			"checksumSHA1": "AdZ/gtiTdYCLv+A6ul/vS3K2poM=",
			"path": "github.com/ystia/yorc/tasks/workflow",
			"revision": "47fdeadfd08ebc6057c22fecf20cead052cda34c",
			"revisionTime": "2017-07-06T12:00:39Z"
		},
		{
			"checksumSHA1": "+jISaN8KFCsDY5IK2g/rwrYvXNA=",
			"path": "github.com/ystia/yorc/tosca",
			"revision": "47fdeadfd08ebc6057c22fecf20cead052cda34c",
			"revisionTime": "2017-07-06T12:00:39Z"
		},
		{
			"checksumSHA1": "h+pFYiRHBogczS8/F1NoN3Ata44=",
			"path": "golang.org/x/crypto/curve25519",
			"revision": "7682e7e3945130cf3cde089834664f68afdd1523",
			"revisionTime": "2016-10-03T20:54:26Z"
		},
		{
			"checksumSHA1": "wGb//LjBPNxYHqk+dcLo7BjPXK8=",
			"path": "golang.org/x/crypto/ed25519",
			"revision": "7682e7e3945130cf3cde089834664f68afdd1523",
			"revisionTime": "2016-10-03T20:54:26Z"
		},
		{
			"checksumSHA1": "LXFcVx8I587SnWmKycSDEq9yvK8=",
			"path": "golang.org/x/crypto/ed25519/internal/edwards25519",
			"revision": "7682e7e3945130cf3cde089834664f68afdd1523",
			"revisionTime": "2016-10-03T20:54:26Z"
		},
		{
			"checksumSHA1": "hfABw6DX9B4Ma+88qDDGz9qY45s=",
			"path": "golang.org/x/crypto/internal/chacha20",
			"revision": "9de5f2eaf759b4c4550b3db39fed2e9e5f86f45c",
			"revisionTime": "2018-02-11T11:39:43Z"
		},
		{
			"checksumSHA1": "kVKE0OX1Xdw5mG7XKT86DLLKE2I=",
			"path": "golang.org/x/crypto/poly1305",
			"revision": "9de5f2eaf759b4c4550b3db39fed2e9e5f86f45c",
			"revisionTime": "2018-02-11T11:39:43Z"
		},
		{
			"checksumSHA1": "ZK4HWtg3hJzayz0RRcc6qHpkums=",
			"path": "golang.org/x/crypto/ssh",
			"revision": "9de5f2eaf759b4c4550b3db39fed2e9e5f86f45c",
			"revisionTime": "2018-02-11T11:39:43Z"
		},
		{
			"checksumSHA1": "iXuNYJHz0a0gjQvtQ7m8v4wAsL8=",
			"origin": "k8s.io/client-go/vendor/golang.org/x/crypto/ssh/terminal",
			"path": "golang.org/x/crypto/ssh/terminal",
			"revision": "5188c3e3d41bfcb71f275008121f9a489f627ef9",
			"revisionTime": "2017-04-17T20:28:21Z"
		},
		{
			"checksumSHA1": "ntLZm7Mr8xK+8uNcEUzpGUgnJUI=",
			"path": "golang.org/x/exp/ebnf",
			"revision": "072991165226c11c888c881218850e8318c2b32e",
			"revisionTime": "2016-10-23T06:49:24Z"
		},
		{
			"checksumSHA1": "9jjO5GjLa0XF/nfWihF02RoH4qc=",
			"path": "golang.org/x/net/context",
			"revision": "ffe101cce3477a6c6d8f0754d103bb0a84ec1266",
			"revisionTime": "2016-10-03T09:22:05Z"
		},
		{
			"checksumSHA1": "WHc3uByvGaMcnSoI21fhzYgbOgg=",
			"path": "golang.org/x/net/context/ctxhttp",
			"revision": "500e7a4f953ddaf55d316b4d3adc516aa0379622",
			"revisionTime": "2018-03-28T17:00:13Z"
		},
		{
			"checksumSHA1": "1FiFah1jlD3OQhkiaOK92Tqv/68=",
			"origin": "k8s.io/apimachinery/vendor/golang.org/x/net/http2",
			"path": "golang.org/x/net/http2",
			"revision": "ce019b30a1f4041d9e56c757f6240cbb990339dc",
			"revisionTime": "2017-04-16T20:27:54Z"
		},
		{
			"checksumSHA1": "HzuGD7AwgC0p1az1WAQnEFnEk98=",
			"origin": "k8s.io/apimachinery/vendor/golang.org/x/net/http2/hpack",
			"path": "golang.org/x/net/http2/hpack",
			"revision": "ce019b30a1f4041d9e56c757f6240cbb990339dc",
			"revisionTime": "2017-04-16T20:27:54Z"
		},
		{
			"checksumSHA1": "GIGmSrYACByf5JDIP9ByBZksY80=",
			"path": "golang.org/x/net/idna",
			"revision": "ffe101cce3477a6c6d8f0754d103bb0a84ec1266",
			"revisionTime": "2016-10-03T09:22:05Z"
		},
		{
			"checksumSHA1": "+ukkAI9DvJ59HlvJSTVWME5Rqcg=",
			"path": "golang.org/x/net/internal/socks",
			"revision": "500e7a4f953ddaf55d316b4d3adc516aa0379622",
			"revisionTime": "2018-03-28T17:00:13Z"
		},
		{
			"checksumSHA1": "UrFs0T7kkYsUxJG5bsJt7KB8ejI=",
			"path": "golang.org/x/net/proxy",
			"revision": "500e7a4f953ddaf55d316b4d3adc516aa0379622",
			"revisionTime": "2018-03-28T17:00:13Z"
		},
		{
			"checksumSHA1": "Dfz4tGItokMvHZENCsBmPPB8FGQ=",
			"path": "golang.org/x/sys/windows",
			"revision": "2281fa97ef7b0c26324634d5a22f04babdac8713",
			"revisionTime": "2018-04-13T14:10:16Z"
		},
		{
			"checksumSHA1": "Aj3JSVO324FCjEAGm4ZwmC79bbo=",
			"path": "golang.org/x/text/unicode/norm",
			"revision": "098f51fb687dbaba1f6efabeafbb6461203f9e21",
			"revisionTime": "2016-09-28T15:11:56Z"
		},
		{
			"checksumSHA1": "DVLYAo9qL2EilduyXwBKMqL44U4=",
			"path": "golang.org/x/text/width",
			"revision": "098f51fb687dbaba1f6efabeafbb6461203f9e21",
			"revisionTime": "2016-09-28T15:11:56Z"
		},
		{
			"checksumSHA1": "1GjIiJAA3m4mFTZ6zmtl3VZ6dCk=",
			"path": "k8s.io/api/admissionregistration/v1alpha1",
			"revision": "713a36744d9dbcfcf44b0e88c8697b5c3e6c0f31",
			"revisionTime": "2017-07-05T23:50:36Z"
		},
		{
			"checksumSHA1": "Ap3N5jBPdR7ouR4ofHnV7ta3tGE=",
			"path": "k8s.io/api/apps/v1beta1",
			"revision": "713a36744d9dbcfcf44b0e88c8697b5c3e6c0f31",
			"revisionTime": "2017-07-05T23:50:36Z"
		},
		{
			"checksumSHA1": "ZH5h9sp2TQOjE7EOncghFRFTRmE=",
			"path": "k8s.io/api/authentication/v1",
			"revision": "713a36744d9dbcfcf44b0e88c8697b5c3e6c0f31",
			"revisionTime": "2017-07-05T23:50:36Z"
		},
		{
			"checksumSHA1": "TDr3K8TdWcSyRY3e+OAAHAkKDPw=",
			"path": "k8s.io/api/authentication/v1beta1",
			"revision": "713a36744d9dbcfcf44b0e88c8697b5c3e6c0f31",
			"revisionTime": "2017-07-05T23:50:36Z"
		},
		{
			"checksumSHA1": "qY0MWjL5w6bNF+iSLDsUD6pA+gc=",
			"path": "k8s.io/api/authorization/v1",
			"revision": "713a36744d9dbcfcf44b0e88c8697b5c3e6c0f31",
			"revisionTime": "2017-07-05T23:50:36Z"
		},
		{
			"checksumSHA1": "wcOMkeYg1kMYnavarfk97XXctRk=",
			"path": "k8s.io/api/authorization/v1beta1",
			"revision": "713a36744d9dbcfcf44b0e88c8697b5c3e6c0f31",
			"revisionTime": "2017-07-05T23:50:36Z"
		},
		{
			"checksumSHA1": "kFltrJU/wz36Ia5ZGoxXMD2HjwY=",
			"path": "k8s.io/api/autoscaling/v1",
			"revision": "713a36744d9dbcfcf44b0e88c8697b5c3e6c0f31",
			"revisionTime": "2017-07-05T23:50:36Z"
		},
		{
			"checksumSHA1": "uDuS19ylpAG0PzCVMnKvEladvqQ=",
			"path": "k8s.io/api/autoscaling/v2alpha1",
			"revision": "713a36744d9dbcfcf44b0e88c8697b5c3e6c0f31",
			"revisionTime": "2017-07-05T23:50:36Z"
		},
		{
			"checksumSHA1": "IMoxRZkfRp6k6lBTCi7wFS8+UbI=",
			"path": "k8s.io/api/batch/v1",
			"revision": "713a36744d9dbcfcf44b0e88c8697b5c3e6c0f31",
			"revisionTime": "2017-07-05T23:50:36Z"
		},
		{
			"checksumSHA1": "x4FRV+4xMO2K2lCdFMLvQ+8B5SU=",
			"path": "k8s.io/api/batch/v2alpha1",
			"revision": "713a36744d9dbcfcf44b0e88c8697b5c3e6c0f31",
			"revisionTime": "2017-07-05T23:50:36Z"
		},
		{
			"checksumSHA1": "1nCLaB8rUC2WXZvzOPrpajU2VhQ=",
			"path": "k8s.io/api/certificates/v1beta1",
			"revision": "713a36744d9dbcfcf44b0e88c8697b5c3e6c0f31",
			"revisionTime": "2017-07-05T23:50:36Z"
		},
		{
			"checksumSHA1": "HD1I4DvZlDqbDqoudxn2VpIEz2o=",
			"path": "k8s.io/api/core/v1",
			"revision": "713a36744d9dbcfcf44b0e88c8697b5c3e6c0f31",
			"revisionTime": "2017-07-05T23:50:36Z"
		},
		{
			"checksumSHA1": "HRr2fshwcIAycD/txGqBLR0qWoU=",
			"path": "k8s.io/api/extensions/v1beta1",
			"revision": "713a36744d9dbcfcf44b0e88c8697b5c3e6c0f31",
			"revisionTime": "2017-07-05T23:50:36Z"
		},
		{
			"checksumSHA1": "JFIYwJSufyZxthzeiVsJXdHxruo=",
			"path": "k8s.io/api/networking/v1",
			"revision": "713a36744d9dbcfcf44b0e88c8697b5c3e6c0f31",
			"revisionTime": "2017-07-05T23:50:36Z"
		},
		{
			"checksumSHA1": "E6BMDZlal1trnLc8crEgSOW0PNc=",
			"path": "k8s.io/api/policy/v1beta1",
			"revision": "713a36744d9dbcfcf44b0e88c8697b5c3e6c0f31",
			"revisionTime": "2017-07-05T23:50:36Z"
		},
		{
			"checksumSHA1": "J8Ojh97leBLmlsHKXDp+xwZweww=",
			"path": "k8s.io/api/rbac/v1alpha1",
			"revision": "713a36744d9dbcfcf44b0e88c8697b5c3e6c0f31",
			"revisionTime": "2017-07-05T23:50:36Z"
		},
		{
			"checksumSHA1": "vdx3sUfiC7/eHaQX3TIni0mXLXI=",
			"path": "k8s.io/api/rbac/v1beta1",
			"revision": "713a36744d9dbcfcf44b0e88c8697b5c3e6c0f31",
			"revisionTime": "2017-07-05T23:50:36Z"
		},
		{
			"checksumSHA1": "PmYSsk9vaqdMFa/83bQ3oId4Bqc=",
			"path": "k8s.io/api/settings/v1alpha1",
			"revision": "713a36744d9dbcfcf44b0e88c8697b5c3e6c0f31",
			"revisionTime": "2017-07-05T23:50:36Z"
		},
		{
			"checksumSHA1": "2LND7BiHGUUKLsvBkpe3AhnMXSg=",
			"path": "k8s.io/api/storage/v1",
			"revision": "713a36744d9dbcfcf44b0e88c8697b5c3e6c0f31",
			"revisionTime": "2017-07-05T23:50:36Z"
		},
		{
			"checksumSHA1": "UKJ7KrVjb7sZhjAMd2fIz5JGz1g=",
			"path": "k8s.io/api/storage/v1beta1",
			"revision": "713a36744d9dbcfcf44b0e88c8697b5c3e6c0f31",
			"revisionTime": "2017-07-05T23:50:36Z"
		},
		{
			"checksumSHA1": "tyJ8yrI3lC+JdiVumOFFugx0264=",
			"path": "k8s.io/apimachinery/pkg/api/equality",
			"revision": "b21b33c0780ad012a8a61c4eb4c4fd8b8e8e4f36",
			"revisionTime": "2017-07-05T23:49:24Z"
		},
		{
			"checksumSHA1": "9Zj/HZTQTW8j2n2mcVKGA875rpo=",
			"origin": "k8s.io/client-go/vendor/k8s.io/apimachinery/pkg/api/errors",
			"path": "k8s.io/apimachinery/pkg/api/errors",
			"revision": "6daa6a29b8b866679a5be039ad0c8149de1cd60a",
			"revisionTime": "2017-07-05T23:52:01Z"
		},
		{
			"checksumSHA1": "+sm7g9BrhOH/WRmnGbMg1NdOomo=",
			"origin": "k8s.io/client-go/vendor/k8s.io/apimachinery/pkg/api/meta",
			"path": "k8s.io/apimachinery/pkg/api/meta",
			"revision": "6daa6a29b8b866679a5be039ad0c8149de1cd60a",
			"revisionTime": "2017-07-05T23:52:01Z"
		},
		{
			"checksumSHA1": "QqnlOlmLEchB3EtUc3c46eGngUA=",
			"path": "k8s.io/apimachinery/pkg/api/resource",
			"revision": "b21b33c0780ad012a8a61c4eb4c4fd8b8e8e4f36",
			"revisionTime": "2017-07-05T23:49:24Z"
		},
		{
			"checksumSHA1": "j9IbVzMpPGB/2fHOcCgEQVVlztM=",
			"path": "k8s.io/apimachinery/pkg/apis/meta/v1",
			"revision": "b21b33c0780ad012a8a61c4eb4c4fd8b8e8e4f36",
			"revisionTime": "2017-07-05T23:49:24Z"
		},
		{
			"checksumSHA1": "f0rr9MjWrbPDtWrzR1Itu8XN83M=",
			"origin": "k8s.io/client-go/vendor/k8s.io/apimachinery/pkg/apis/meta/v1/unstructured",
			"path": "k8s.io/apimachinery/pkg/apis/meta/v1/unstructured",
			"revision": "6daa6a29b8b866679a5be039ad0c8149de1cd60a",
			"revisionTime": "2017-07-05T23:52:01Z"
		},
		{
			"checksumSHA1": "9Y/vpuS/uAh9Q70eu49ut9HK6s4=",
			"path": "k8s.io/apimachinery/pkg/apis/meta/v1alpha1",
			"revision": "b21b33c0780ad012a8a61c4eb4c4fd8b8e8e4f36",
			"revisionTime": "2017-07-05T23:49:24Z"
		},
		{
			"checksumSHA1": "FO6DXFv4jjIqq98S4v0ke9fQSRk=",
			"path": "k8s.io/apimachinery/pkg/conversion",
			"revision": "b21b33c0780ad012a8a61c4eb4c4fd8b8e8e4f36",
			"revisionTime": "2017-07-05T23:49:24Z"
		},
		{
			"checksumSHA1": "Cn/QaiTl+Yioenr4/XvdacapSwg=",
			"path": "k8s.io/apimachinery/pkg/conversion/queryparams",
			"revision": "b21b33c0780ad012a8a61c4eb4c4fd8b8e8e4f36",
			"revisionTime": "2017-07-05T23:49:24Z"
		},
		{
			"checksumSHA1": "AYNH9IqJsnYxs0kusEcuiGlpkQ4=",
			"path": "k8s.io/apimachinery/pkg/conversion/unstructured",
			"revision": "b21b33c0780ad012a8a61c4eb4c4fd8b8e8e4f36",
			"revisionTime": "2017-07-05T23:49:24Z"
		},
		{
			"checksumSHA1": "ntWCLzy4srxUZ2YRTLcDU1TJd2I=",
			"path": "k8s.io/apimachinery/pkg/fields",
			"revision": "b21b33c0780ad012a8a61c4eb4c4fd8b8e8e4f36",
			"revisionTime": "2017-07-05T23:49:24Z"
		},
		{
			"checksumSHA1": "7QvUwGY3z4qW5rpDszLmxL/Xj9g=",
			"path": "k8s.io/apimachinery/pkg/labels",
			"revision": "b21b33c0780ad012a8a61c4eb4c4fd8b8e8e4f36",
			"revisionTime": "2017-07-05T23:49:24Z"
		},
		{
			"checksumSHA1": "Miw1lcQ2E+AGd7AYOFIHO3+fYww=",
			"path": "k8s.io/apimachinery/pkg/openapi",
			"revision": "b21b33c0780ad012a8a61c4eb4c4fd8b8e8e4f36",
			"revisionTime": "2017-07-05T23:49:24Z"
		},
		{
			"checksumSHA1": "uNpB+HJoxNizTGjYqc9MOesqChs=",
			"path": "k8s.io/apimachinery/pkg/runtime",
			"revision": "b21b33c0780ad012a8a61c4eb4c4fd8b8e8e4f36",
			"revisionTime": "2017-07-05T23:49:24Z"
		},
		{
			"checksumSHA1": "r/9XGSppO8GWoOdsiaivB0A6PYM=",
			"path": "k8s.io/apimachinery/pkg/runtime/schema",
			"revision": "b21b33c0780ad012a8a61c4eb4c4fd8b8e8e4f36",
			"revisionTime": "2017-07-05T23:49:24Z"
		},
		{
			"checksumSHA1": "W/a6NmGictdzYqK6PPET6FDjOMA=",
			"path": "k8s.io/apimachinery/pkg/runtime/serializer",
			"revision": "b21b33c0780ad012a8a61c4eb4c4fd8b8e8e4f36",
			"revisionTime": "2017-07-05T23:49:24Z"
		},
		{
			"checksumSHA1": "IH3EK4OQLsAcgdDJBP2/RXvc3so=",
			"path": "k8s.io/apimachinery/pkg/runtime/serializer/json",
			"revision": "b21b33c0780ad012a8a61c4eb4c4fd8b8e8e4f36",
			"revisionTime": "2017-07-05T23:49:24Z"
		},
		{
			"checksumSHA1": "g/JPGsv/XKWPaTqxWpb5kK9OSY0=",
			"path": "k8s.io/apimachinery/pkg/runtime/serializer/protobuf",
			"revision": "b21b33c0780ad012a8a61c4eb4c4fd8b8e8e4f36",
			"revisionTime": "2017-07-05T23:49:24Z"
		},
		{
			"checksumSHA1": "1mJpK3ITRgqeDeyy1DbGr6WZvuA=",
			"path": "k8s.io/apimachinery/pkg/runtime/serializer/recognizer",
			"revision": "b21b33c0780ad012a8a61c4eb4c4fd8b8e8e4f36",
			"revisionTime": "2017-07-05T23:49:24Z"
		},
		{
			"checksumSHA1": "OQbrLkl+e5SGHCXUp248MNHPUbA=",
			"path": "k8s.io/apimachinery/pkg/runtime/serializer/streaming",
			"revision": "b21b33c0780ad012a8a61c4eb4c4fd8b8e8e4f36",
			"revisionTime": "2017-07-05T23:49:24Z"
		},
		{
			"checksumSHA1": "KsVJHbU214MkfVMBsw4bYKNChEg=",
			"path": "k8s.io/apimachinery/pkg/runtime/serializer/versioning",
			"revision": "b21b33c0780ad012a8a61c4eb4c4fd8b8e8e4f36",
			"revisionTime": "2017-07-05T23:49:24Z"
		},
		{
			"checksumSHA1": "f7yWRd6DjlxINbFru0y2INrjmKE=",
			"path": "k8s.io/apimachinery/pkg/selection",
			"revision": "b21b33c0780ad012a8a61c4eb4c4fd8b8e8e4f36",
			"revisionTime": "2017-07-05T23:49:24Z"
		},
		{
			"checksumSHA1": "fJG2oyXJMDa3Ocizs3zI8B9Skiw=",
			"path": "k8s.io/apimachinery/pkg/types",
			"revision": "b21b33c0780ad012a8a61c4eb4c4fd8b8e8e4f36",
			"revisionTime": "2017-07-05T23:49:24Z"
		},
		{
			"checksumSHA1": "3PuZGGbG10nRokIZkcCz8NCOPOY=",
			"path": "k8s.io/apimachinery/pkg/util/clock",
			"revision": "b21b33c0780ad012a8a61c4eb4c4fd8b8e8e4f36",
			"revisionTime": "2017-07-05T23:49:24Z"
		},
		{
			"checksumSHA1": "7heWWwfBBQRgPSSQ40xudcIfS9o=",
			"path": "k8s.io/apimachinery/pkg/util/diff",
			"revision": "b21b33c0780ad012a8a61c4eb4c4fd8b8e8e4f36",
			"revisionTime": "2017-07-05T23:49:24Z"
		},
		{
			"checksumSHA1": "AS2hNNdlHWPvBqlRVyGYWTWOKpI=",
			"path": "k8s.io/apimachinery/pkg/util/errors",
			"revision": "b21b33c0780ad012a8a61c4eb4c4fd8b8e8e4f36",
			"revisionTime": "2017-07-05T23:49:24Z"
		},
		{
			"checksumSHA1": "AJkaEjb8BwpA28yuV3sDCBXU27Y=",
			"path": "k8s.io/apimachinery/pkg/util/framer",
			"revision": "b21b33c0780ad012a8a61c4eb4c4fd8b8e8e4f36",
			"revisionTime": "2017-07-05T23:49:24Z"
		},
		{
			"checksumSHA1": "jfOySk/zLRaEERws6wMQftj+G1A=",
			"path": "k8s.io/apimachinery/pkg/util/intstr",
			"revision": "b21b33c0780ad012a8a61c4eb4c4fd8b8e8e4f36",
			"revisionTime": "2017-07-05T23:49:24Z"
		},
		{
			"checksumSHA1": "jv2WuEwq8Lap4Te9EiaDsRcg2Vk=",
			"path": "k8s.io/apimachinery/pkg/util/json",
			"revision": "b21b33c0780ad012a8a61c4eb4c4fd8b8e8e4f36",
			"revisionTime": "2017-07-05T23:49:24Z"
		},
		{
			"checksumSHA1": "JrNYZWRvwT5Mbo+jKfYQ8bXmb9M=",
			"path": "k8s.io/apimachinery/pkg/util/net",
			"revision": "b21b33c0780ad012a8a61c4eb4c4fd8b8e8e4f36",
			"revisionTime": "2017-07-05T23:49:24Z"
		},
		{
			"checksumSHA1": "O4AeWEwGL4K0gffhQdsb1DUIF7I=",
			"path": "k8s.io/apimachinery/pkg/util/runtime",
			"revision": "b21b33c0780ad012a8a61c4eb4c4fd8b8e8e4f36",
			"revisionTime": "2017-07-05T23:49:24Z"
		},
		{
			"checksumSHA1": "lcIoSJOwJL5VezuuAaEZ3/wvgO4=",
			"path": "k8s.io/apimachinery/pkg/util/sets",
			"revision": "b21b33c0780ad012a8a61c4eb4c4fd8b8e8e4f36",
			"revisionTime": "2017-07-05T23:49:24Z"
		},
		{
			"checksumSHA1": "/xfWcJuMbCdT6YPsVwHHJwtK1Gc=",
			"path": "k8s.io/apimachinery/pkg/util/validation",
			"revision": "b21b33c0780ad012a8a61c4eb4c4fd8b8e8e4f36",
			"revisionTime": "2017-07-05T23:49:24Z"
		},
		{
			"checksumSHA1": "yqQVeb2wcQUVa0H5L5wF9T9UhAY=",
			"path": "k8s.io/apimachinery/pkg/util/validation/field",
			"revision": "b21b33c0780ad012a8a61c4eb4c4fd8b8e8e4f36",
			"revisionTime": "2017-07-05T23:49:24Z"
		},
		{
			"checksumSHA1": "nKCYXkp430RHeMqmnUSxdyyLCRs=",
			"path": "k8s.io/apimachinery/pkg/util/wait",
			"revision": "b21b33c0780ad012a8a61c4eb4c4fd8b8e8e4f36",
			"revisionTime": "2017-07-05T23:49:24Z"
		},
		{
			"checksumSHA1": "Nc0wO1Y9gEKsv2LYN/fAnr43anA=",
			"path": "k8s.io/apimachinery/pkg/util/yaml",
			"revision": "b21b33c0780ad012a8a61c4eb4c4fd8b8e8e4f36",
			"revisionTime": "2017-07-05T23:49:24Z"
		},
		{
			"checksumSHA1": "H/O38y3BIEKgfFzNP8BHzXZ1Xx0=",
			"path": "k8s.io/apimachinery/pkg/version",
			"revision": "b21b33c0780ad012a8a61c4eb4c4fd8b8e8e4f36",
			"revisionTime": "2017-07-05T23:49:24Z"
		},
		{
			"checksumSHA1": "mE8V0g3OteuJ5DsapDfUTiHIYMI=",
			"path": "k8s.io/apimachinery/pkg/watch",
			"revision": "b21b33c0780ad012a8a61c4eb4c4fd8b8e8e4f36",
			"revisionTime": "2017-07-05T23:49:24Z"
		},
		{
			"checksumSHA1": "uQunvnsICiowJl3Rs46eT2OtFqg=",
			"path": "k8s.io/apimachinery/third_party/forked/golang/reflect",
			"revision": "b21b33c0780ad012a8a61c4eb4c4fd8b8e8e4f36",
			"revisionTime": "2017-07-05T23:49:24Z"
		},
		{
			"checksumSHA1": "VPBzw6hTT+m5Ko1pGz2sHh0RXNA=",
			"path": "k8s.io/client-go/discovery",
			"revision": "6daa6a29b8b866679a5be039ad0c8149de1cd60a",
			"revisionTime": "2017-07-05T23:52:01Z"
		},
		{
			"checksumSHA1": "NCAbdcN/tysHaCovUkWGBkIFnYw=",
			"path": "k8s.io/client-go/kubernetes",
			"revision": "6daa6a29b8b866679a5be039ad0c8149de1cd60a",
			"revisionTime": "2017-07-05T23:52:01Z"
		},
		{
			"checksumSHA1": "8+4YwZuZ1MbGwHEv1aZb51DSUnQ=",
			"path": "k8s.io/client-go/kubernetes/scheme",
			"revision": "6daa6a29b8b866679a5be039ad0c8149de1cd60a",
			"revisionTime": "2017-07-05T23:52:01Z"
		},
		{
			"checksumSHA1": "vzLnYQIP92wGzbxNYHv9BB7zA7M=",
			"path": "k8s.io/client-go/kubernetes/typed/admissionregistration/v1alpha1",
			"revision": "6daa6a29b8b866679a5be039ad0c8149de1cd60a",
			"revisionTime": "2017-07-05T23:52:01Z"
		},
		{
			"checksumSHA1": "4hFJwA8QxvrJ32ZGlpsX36j1txA=",
			"path": "k8s.io/client-go/kubernetes/typed/apps/v1beta1",
			"revision": "6daa6a29b8b866679a5be039ad0c8149de1cd60a",
			"revisionTime": "2017-07-05T23:52:01Z"
		},
		{
			"checksumSHA1": "7o/MVfGEO7Y5LOuOqhCAWHtLidY=",
			"path": "k8s.io/client-go/kubernetes/typed/authentication/v1",
			"revision": "6daa6a29b8b866679a5be039ad0c8149de1cd60a",
			"revisionTime": "2017-07-05T23:52:01Z"
		},
		{
			"checksumSHA1": "Uq9Ahhq3hhrxIZpblR/zjg10XN4=",
			"path": "k8s.io/client-go/kubernetes/typed/authentication/v1beta1",
			"revision": "6daa6a29b8b866679a5be039ad0c8149de1cd60a",
			"revisionTime": "2017-07-05T23:52:01Z"
		},
		{
			"checksumSHA1": "VKMUpPzua8b8oHhQ25rl+hatKuE=",
			"path": "k8s.io/client-go/kubernetes/typed/authorization/v1",
			"revision": "6daa6a29b8b866679a5be039ad0c8149de1cd60a",
			"revisionTime": "2017-07-05T23:52:01Z"
		},
		{
			"checksumSHA1": "h7KZ5b8kWMiqAuQOYU/2ggCU4yY=",
			"path": "k8s.io/client-go/kubernetes/typed/authorization/v1beta1",
			"revision": "6daa6a29b8b866679a5be039ad0c8149de1cd60a",
			"revisionTime": "2017-07-05T23:52:01Z"
		},
		{
			"checksumSHA1": "eQgSIc2TN3Ci5ZCg0ebTWfq4sUo=",
			"path": "k8s.io/client-go/kubernetes/typed/autoscaling/v1",
			"revision": "6daa6a29b8b866679a5be039ad0c8149de1cd60a",
			"revisionTime": "2017-07-05T23:52:01Z"
		},
		{
			"checksumSHA1": "oeD5MoCtt26ta+1udeG0bFU5kbo=",
			"path": "k8s.io/client-go/kubernetes/typed/autoscaling/v2alpha1",
			"revision": "6daa6a29b8b866679a5be039ad0c8149de1cd60a",
			"revisionTime": "2017-07-05T23:52:01Z"
		},
		{
			"checksumSHA1": "7rQcBIj8kK9oizlzDB9/buUYuQo=",
			"path": "k8s.io/client-go/kubernetes/typed/batch/v1",
			"revision": "6daa6a29b8b866679a5be039ad0c8149de1cd60a",
			"revisionTime": "2017-07-05T23:52:01Z"
		},
		{
			"checksumSHA1": "61a+TZjTHE97ebLMyBJJrfdBkP0=",
			"path": "k8s.io/client-go/kubernetes/typed/batch/v2alpha1",
			"revision": "6daa6a29b8b866679a5be039ad0c8149de1cd60a",
			"revisionTime": "2017-07-05T23:52:01Z"
		},
		{
			"checksumSHA1": "ye+DElHp37B3x7oV6XHYbLGp6kk=",
			"path": "k8s.io/client-go/kubernetes/typed/certificates/v1beta1",
			"revision": "6daa6a29b8b866679a5be039ad0c8149de1cd60a",
			"revisionTime": "2017-07-05T23:52:01Z"
		},
		{
			"checksumSHA1": "ZKeM3BIPo0nDDrXE9umUcUJltTM=",
			"path": "k8s.io/client-go/kubernetes/typed/core/v1",
			"revision": "6daa6a29b8b866679a5be039ad0c8149de1cd60a",
			"revisionTime": "2017-07-05T23:52:01Z"
		},
		{
			"checksumSHA1": "7tL3IVl/Lu05+p56hZV6ulE6c5o=",
			"path": "k8s.io/client-go/kubernetes/typed/extensions/v1beta1",
			"revision": "6daa6a29b8b866679a5be039ad0c8149de1cd60a",
			"revisionTime": "2017-07-05T23:52:01Z"
		},
		{
			"checksumSHA1": "JNj0hrThkhno1qd7UJ2Ho1UFvV8=",
			"path": "k8s.io/client-go/kubernetes/typed/networking/v1",
			"revision": "6daa6a29b8b866679a5be039ad0c8149de1cd60a",
			"revisionTime": "2017-07-05T23:52:01Z"
		},
		{
			"checksumSHA1": "Y9LDGYnNjrByW3sgQ77Dh20fNoU=",
			"path": "k8s.io/client-go/kubernetes/typed/policy/v1beta1",
			"revision": "6daa6a29b8b866679a5be039ad0c8149de1cd60a",
			"revisionTime": "2017-07-05T23:52:01Z"
		},
		{
			"checksumSHA1": "hSSbhvSz2pWT8ArIRObbzQCDWak=",
			"path": "k8s.io/client-go/kubernetes/typed/rbac/v1alpha1",
			"revision": "6daa6a29b8b866679a5be039ad0c8149de1cd60a",
			"revisionTime": "2017-07-05T23:52:01Z"
		},
		{
			"checksumSHA1": "K9Ct0CrPs4xEQW+3yDuOlRJMAX0=",
			"path": "k8s.io/client-go/kubernetes/typed/rbac/v1beta1",
			"revision": "6daa6a29b8b866679a5be039ad0c8149de1cd60a",
			"revisionTime": "2017-07-05T23:52:01Z"
		},
		{
			"checksumSHA1": "54EV+gHCdoWYUv01tTG+V0Rz4/A=",
			"path": "k8s.io/client-go/kubernetes/typed/settings/v1alpha1",
			"revision": "6daa6a29b8b866679a5be039ad0c8149de1cd60a",
			"revisionTime": "2017-07-05T23:52:01Z"
		},
		{
			"checksumSHA1": "BFtuVdnERcb3YxVL1Q/5cY+nAsE=",
			"path": "k8s.io/client-go/kubernetes/typed/storage/v1",
			"revision": "6daa6a29b8b866679a5be039ad0c8149de1cd60a",
			"revisionTime": "2017-07-05T23:52:01Z"
		},
		{
			"checksumSHA1": "B6fAr1Z5cUwfJVEWibk/PBi3vuo=",
			"path": "k8s.io/client-go/kubernetes/typed/storage/v1beta1",
			"revision": "6daa6a29b8b866679a5be039ad0c8149de1cd60a",
			"revisionTime": "2017-07-05T23:52:01Z"
		},
		{
			"checksumSHA1": "WLdw54B4EZenP6OjQf+3x9KnkoM=",
			"path": "k8s.io/client-go/pkg/api/v1/ref",
			"revision": "6daa6a29b8b866679a5be039ad0c8149de1cd60a",
			"revisionTime": "2017-07-05T23:52:01Z"
		},
		{
			"checksumSHA1": "4jVSe+GDYJPawZIOS0nfqP4xILY=",
			"path": "k8s.io/client-go/pkg/version",
			"revision": "6daa6a29b8b866679a5be039ad0c8149de1cd60a",
			"revisionTime": "2017-07-05T23:52:01Z"
		},
		{
			"checksumSHA1": "kRTtY0p7T9ChoVtwTsq78JmsM3I=",
			"path": "k8s.io/client-go/rest",
			"revision": "6daa6a29b8b866679a5be039ad0c8149de1cd60a",
			"revisionTime": "2017-07-05T23:52:01Z"
		},
		{
			"checksumSHA1": "xQi7Wp2ixtOtXBKKGaFtBu2kjQE=",
			"path": "k8s.io/client-go/rest/watch",
			"revision": "6daa6a29b8b866679a5be039ad0c8149de1cd60a",
			"revisionTime": "2017-07-05T23:52:01Z"
		},
		{
			"checksumSHA1": "1ckiORH3dJD8v3R8tLEZ/5wttAk=",
			"path": "k8s.io/client-go/tools/auth",
			"revision": "6daa6a29b8b866679a5be039ad0c8149de1cd60a",
			"revisionTime": "2017-07-05T23:52:01Z"
		},
		{
			"checksumSHA1": "Gtx0kl7ys4YxBUldj0+tRBq74UE=",
			"path": "k8s.io/client-go/tools/clientcmd",
			"revision": "6daa6a29b8b866679a5be039ad0c8149de1cd60a",
			"revisionTime": "2017-07-05T23:52:01Z"
		},
		{
			"checksumSHA1": "G2SBUQdB7nH2ij4nhX/JbW0sH4E=",
			"path": "k8s.io/client-go/tools/clientcmd/api",
			"revision": "6daa6a29b8b866679a5be039ad0c8149de1cd60a",
			"revisionTime": "2017-07-05T23:52:01Z"
		},
		{
			"checksumSHA1": "e13IQ1Gppt/nnvoj8mGsG3z0B0M=",
			"path": "k8s.io/client-go/tools/clientcmd/api/latest",
			"revision": "6daa6a29b8b866679a5be039ad0c8149de1cd60a",
			"revisionTime": "2017-07-05T23:52:01Z"
		},
		{
			"checksumSHA1": "MXnVfWznpFkkZsXBZUw966kGIbo=",
			"path": "k8s.io/client-go/tools/clientcmd/api/v1",
			"revision": "6daa6a29b8b866679a5be039ad0c8149de1cd60a",
			"revisionTime": "2017-07-05T23:52:01Z"
		},
		{
			"checksumSHA1": "5dVKgj481QQAFpPUQ6UJr/aqYk8=",
			"path": "k8s.io/client-go/tools/metrics",
			"revision": "6daa6a29b8b866679a5be039ad0c8149de1cd60a",
			"revisionTime": "2017-07-05T23:52:01Z"
		},
		{
			"checksumSHA1": "Ob38ZSR7KVKsqiNlLAU6zvtUCBc=",
			"path": "k8s.io/client-go/transport",
			"revision": "6daa6a29b8b866679a5be039ad0c8149de1cd60a",
			"revisionTime": "2017-07-05T23:52:01Z"
		},
		{
			"checksumSHA1": "dbQeKcjt3eDo+QZ6vcc4nS2u0UA=",
			"path": "k8s.io/client-go/util/cert",
			"revision": "6daa6a29b8b866679a5be039ad0c8149de1cd60a",
			"revisionTime": "2017-07-05T23:52:01Z"
		},
		{
			"checksumSHA1": "tkLvW7FEYZrzfG4yplNT+Pod1gY=",
			"path": "k8s.io/client-go/util/flowcontrol",
			"revision": "6daa6a29b8b866679a5be039ad0c8149de1cd60a",
			"revisionTime": "2017-07-05T23:52:01Z"
		},
		{
			"checksumSHA1": "jP91eRmXcfaEo/NU7Lk1coovunQ=",
			"path": "k8s.io/client-go/util/homedir",
			"revision": "6daa6a29b8b866679a5be039ad0c8149de1cd60a",
			"revisionTime": "2017-07-05T23:52:01Z"
		},
		{
			"checksumSHA1": "QJl9pdigFGmNYbCVgFxuBnG9gfY=",
			"path": "k8s.io/client-go/util/integer",
			"revision": "6daa6a29b8b866679a5be039ad0c8149de1cd60a",
			"revisionTime": "2017-07-05T23:52:01Z"
		},
		{
			"checksumSHA1": "xRKxbmjgtGOLl2cHeVgr35ONhVg=",
			"path": "vbom.ml/util/sortorder",
			"revision": "db5cfe13f5cc80a4990d98e2e1b0707a4d1a5394",
			"revisionTime": "2016-01-21T19:25:42Z"
		}
	],
	"rootPath": "github.com/ystia/yorc"
}<|MERGE_RESOLUTION|>--- conflicted
+++ resolved
@@ -445,15 +445,12 @@
 			"path": "github.com/hashicorp/go-cleanhttp",
 			"revision": "d5fe4b57a186c716b0e00b8c301cbd9b4182694d",
 			"revisionTime": "2017-12-18T14:54:08Z"
-<<<<<<< HEAD
-=======
 		},
 		{
 			"checksumSHA1": "TNlVzNR1OaajcNi3CbQ3bGbaLGU=",
 			"path": "github.com/hashicorp/go-msgpack/codec",
 			"revision": "fa3f63826f7c23912c15263591e65d54d080b458",
 			"revisionTime": "2015-05-18T23:42:57Z"
->>>>>>> 15cd01db
 		},
 		{
 			"checksumSHA1": "4fgV2vzKKVyIlQ9nMyXIP5muq9E=",
