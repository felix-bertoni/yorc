// Copyright 2018 Bull S.A.S. Atos Technologies - Bull, Rue Jean Jaures, B.P.68, 78340, Les Clayes-sous-Bois, France.
//
// Licensed under the Apache License, Version 2.0 (the "License");
// you may not use this file except in compliance with the License.
// You may obtain a copy of the License at
//
//      http://www.apache.org/licenses/LICENSE-2.0
//
// Unless required by applicable law or agreed to in writing, software
// distributed under the License is distributed on an "AS IS" BASIS,
// WITHOUT WARRANTIES OR CONDITIONS OF ANY KIND, either express or implied.
// See the License for the specific language governing permissions and
// limitations under the License.

package commons

import (
	"context"
	"fmt"
	"strings"

	"github.com/hashicorp/consul/api"
	"github.com/ystia/yorc/config"
	"github.com/ystia/yorc/deployments"
	"github.com/ystia/yorc/events"
	"github.com/ystia/yorc/log"
)

// FileOutputPrefix is the prefix to identify file output
const FileOutputPrefix = "file:"

// A Generator is used to generate the Terraform infrastructure for a given TOSCA node
type Generator interface {
	// GenerateTerraformInfraForNode generates the Terraform infrastructure file for the given node.
	// It returns 'true' if a file was generated and 'false' otherwise (in case of a infrastructure component
	// already exists for this node and should just be reused).
	// GenerateTerraformInfraForNode can also return a map of outputs names indexed by consul keys into which the outputs results should be stored.
	// And a list of environment variables in form "key=value" to be added to the current process environment when running terraform commands.
	// This is particularly useful for adding secrets that should not be in tf files.
	GenerateTerraformInfraForNode(ctx context.Context, cfg config.Configuration, deploymentID, nodeName, infrastructurePath string) (bool, map[string]string, []string, error)
}

// PreDestroyInfraCallback is a function that is call before destroying an infrastructure. If it returns false the node will not be destroyed.
<<<<<<< HEAD
type PreDestroyInfraCallback func(ctx context.Context, kv *api.KV, cfg config.Configuration, deploymentID, nodeName string) (bool, error)

// PreDestroyStorageInfraCallback is a callback of type PreDestroyInfraCallback
// checking if a block storage node is deletable on undeployment.
func PreDestroyStorageInfraCallback(ctx context.Context, kv *api.KV, cfg config.Configuration, deploymentID, nodeName string) (bool, error) {
	nodeType, err := deployments.GetNodeType(kv, deploymentID, nodeName)
	if err != nil {
		return false, err
	}
	isBlockStorage, err := deployments.IsTypeDerivedFrom(kv, deploymentID, nodeType, "tosca.nodes.BlockStorage")
	if err != nil {
		return false, err
	}

	if isBlockStorage {

		deletable, err := deployments.GetNodePropertyValue(kv, deploymentID, nodeName, "deletable")
		if err != nil {
			return false, err
		}
		if deletable == nil || strings.ToLower(deletable.RawString()) != "true" {
			// False by default
			msg := fmt.Sprintf("Node %q is a BlockStorage without the property 'deletable', so not destroyed on undeployment...", nodeName)
			log.Debug(msg)
			events.WithContextOptionalFields(ctx).NewLogEntry(events.LogLevelINFO, deploymentID).RegisterAsString(msg)
			return false, nil
		}
	}
	return true, nil
}
=======
type PreDestroyInfraCallback func(ctx context.Context, kv *api.KV, cfg config.Configuration, deploymentID, nodeName, infrastructurePath string) (bool, error)
>>>>>>> 039a10ab
<|MERGE_RESOLUTION|>--- conflicted
+++ resolved
@@ -41,12 +41,11 @@
 }
 
 // PreDestroyInfraCallback is a function that is call before destroying an infrastructure. If it returns false the node will not be destroyed.
-<<<<<<< HEAD
-type PreDestroyInfraCallback func(ctx context.Context, kv *api.KV, cfg config.Configuration, deploymentID, nodeName string) (bool, error)
+type PreDestroyInfraCallback func(ctx context.Context, kv *api.KV, cfg config.Configuration, deploymentID, nodeName, infrastructurePath string) (bool, error)
 
 // PreDestroyStorageInfraCallback is a callback of type PreDestroyInfraCallback
 // checking if a block storage node is deletable on undeployment.
-func PreDestroyStorageInfraCallback(ctx context.Context, kv *api.KV, cfg config.Configuration, deploymentID, nodeName string) (bool, error) {
+func PreDestroyStorageInfraCallback(ctx context.Context, kv *api.KV, cfg config.Configuration, deploymentID, nodeName, infrastructurePath string) (bool, error) {
 	nodeType, err := deployments.GetNodeType(kv, deploymentID, nodeName)
 	if err != nil {
 		return false, err
@@ -71,7 +70,4 @@
 		}
 	}
 	return true, nil
-}
-=======
-type PreDestroyInfraCallback func(ctx context.Context, kv *api.KV, cfg config.Configuration, deploymentID, nodeName, infrastructurePath string) (bool, error)
->>>>>>> 039a10ab
+}