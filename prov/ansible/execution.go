--- conflicted
+++ resolved
@@ -14,6 +14,8 @@
 	"syscall"
 	"time"
 
+	"strconv"
+
 	"github.com/hashicorp/consul/api"
 	"github.com/pkg/errors"
 	"gopkg.in/yaml.v2"
@@ -21,15 +23,9 @@
 	"novaforge.bull.com/starlings-janus/janus/deployments"
 	"novaforge.bull.com/starlings-janus/janus/events"
 	"novaforge.bull.com/starlings-janus/janus/helper/consulutil"
-	"novaforge.bull.com/starlings-janus/janus/helper/provutil"
 	"novaforge.bull.com/starlings-janus/janus/log"
-<<<<<<< HEAD
-	"novaforge.bull.com/starlings-janus/janus/prov/operations"
-	"novaforge.bull.com/starlings-janus/janus/prov/structs"
-=======
 	"novaforge.bull.com/starlings-janus/janus/prov"
 	"novaforge.bull.com/starlings-janus/janus/tasks"
->>>>>>> 360743da
 	"novaforge.bull.com/starlings-janus/janus/tosca"
 )
 
@@ -54,10 +50,38 @@
 	return ok
 }
 
+// IsOperationNotImplemented checks if a given error is an error indicating that an operation is not implemented
+func IsOperationNotImplemented(err error) bool {
+	_, ok := err.(operationNotImplemented)
+	return ok
+}
+
+type operationNotImplemented struct {
+	msg string
+}
+
+func (oni operationNotImplemented) Error() string {
+	return oni.msg
+}
+
 type hostConnection struct {
 	host       string
 	user       string
 	instanceID string
+}
+
+// An EnvInput represent a TOSCA operation input
+//
+// This element is exported in order to be used by text.Template but should be consider as internal
+type EnvInput struct {
+	Name           string
+	Value          string
+	InstanceName   string
+	IsTargetScoped bool
+}
+
+func (ei EnvInput) String() string {
+	return fmt.Sprintf("EnvInput: [Name: %q, Value: %q, InstanceName: %q, IsTargetScoped: \"%t\"]", ei.Name, ei.Value, ei.InstanceName, ei.IsTargetScoped)
 }
 
 type execution interface {
@@ -78,7 +102,7 @@
 	NodeType                 string
 	Description              string
 	OperationRemotePath      string
-	EnvInputs                []*structs.EnvInput
+	EnvInputs                []*EnvInput
 	VarInputsNames           []string
 	Primary                  string
 	BasePrimary              string
@@ -87,7 +111,6 @@
 	OperationPath            string
 	NodePath                 string
 	NodeTypePath             string
-	rawOperation             string
 	Artifacts                map[string]string
 	OverlayPath              string
 	Context                  map[string]string
@@ -107,23 +130,15 @@
 		cfg:            cfg,
 		deploymentID:   deploymentID,
 		NodeName:       nodeName,
-<<<<<<< HEAD
-		rawOperation:   operation,
-=======
 		operation:      operation,
->>>>>>> 360743da
 		VarInputsNames: make([]string, 0),
-		EnvInputs:      make([]*structs.EnvInput, 0),
+		EnvInputs:      make([]*EnvInput, 0),
 		taskID:         taskID,
 		Outputs:        make(map[string]string),
 	}
-
 	if err := execCommon.resolveOperation(); err != nil {
 		return nil, err
 	}
-<<<<<<< HEAD
-
-=======
 	isBash, err := deployments.IsTypeDerivedFrom(kv, deploymentID, operation.ImplementationArtifact, implementationArtifactBash)
 	if err != nil {
 		return nil, err
@@ -136,7 +151,6 @@
 	if err != nil {
 		return nil, err
 	}
->>>>>>> 360743da
 	// TODO: should use implementation artifacts (tosca.artifacts.Implementation.Bash, tosca.artifacts.Implementation.Python, tosca.artifacts.Implementation.Ansible...) in some way
 	var exec execution
 	if isBash || isPython {
@@ -154,36 +168,13 @@
 	return exec, exec.resolveExecution()
 }
 
-func (e *executionCommon) resolveInputs() error {
-	log.Debug("resolving inputs")
+func (e *executionCommon) resolveOperation() error {
+	e.NodePath = path.Join(consulutil.DeploymentKVPrefix, e.deploymentID, "topology/nodes", e.NodeName)
 	var err error
-
-	e.EnvInputs, e.VarInputsNames, err = operations.InputsResolver(e.kv, e.OperationPath, e.deploymentID, e.NodeName, e.taskID, e.rawOperation)
-	if err != nil {
-		return err
-	}
-<<<<<<< HEAD
-
-	log.Debugf("Resolved env inputs: %s", e.EnvInputs)
-	return nil
-}
-
-func (e *executionCommon) resolveOperation() (err error) {
-	e.NodePath = operations.GetNodePath(e.NodeName, e.deploymentID)
-	e.NodeType, e.NodeTypePath, err = operations.GetNodeTypeAndPath(e.kv, e.NodeName, e.deploymentID)
-	if err != nil {
-		return
-	}
-
-	e.isRelationshipOperation, e.Operation, e.requirementIndex, e.relationshipTargetName, err = deployments.DecodeOperation(e.kv, e.deploymentID, e.NodeName, e.rawOperation)
-	if err != nil {
-		return
-	}
-
-	e.relationshipType, e.isRelationshipTargetNode, e.isPerInstanceOperation, e.IsCustomCommand, err = operations.GetRelationshipInfos(e.isRelationshipOperation, e.kv, e.deploymentID, e.NodeName, e.requirementIndex, e.Operation)
-	if err != nil {
-		return
-=======
+	e.NodeType, err = deployments.GetNodeType(e.kv, e.deploymentID, e.NodeName)
+	if err != nil {
+		return err
+	}
 	e.NodeTypePath = path.Join(consulutil.DeploymentKVPrefix, e.deploymentID, "topology/types", e.NodeType)
 	if e.operation.RelOp.IsRelationshipOperation {
 		e.relationshipType, err = deployments.GetRelationshipForRequirement(e.kv, e.deploymentID, e.NodeName, e.operation.RelOp.RequirementIndex)
@@ -200,46 +191,43 @@
 
 	} else if strings.Contains(e.operation.Name, "custom") {
 		e.IsCustomCommand = true
->>>>>>> 360743da
 	}
 
 	operationNodeType := e.NodeType
 	if e.operation.RelOp.IsRelationshipOperation {
 		operationNodeType = e.relationshipType
 	}
-<<<<<<< HEAD
-
-	e.OperationPath, e.Primary, err = deployments.GetOperationPathAndPrimaryImplementationForNodeType(e.kv, e.deploymentID, operationNodeType, e.Operation)
-=======
 	e.OperationPath, e.Primary, err = deployments.GetOperationPathAndPrimaryImplementationForNodeType(e.kv, e.deploymentID, operationNodeType, e.operation.Name)
->>>>>>> 360743da
-	if err != nil {
-		return
-	}
-
+	if err != nil {
+		return err
+	}
 	if e.OperationPath == "" || e.Primary == "" {
-<<<<<<< HEAD
-		return operations.OperationNotImplemented{Msg: fmt.Sprintf("primary implementation missing for operation %q of type %q in deployment %q is missing", e.Operation, e.NodeType, e.deploymentID)}
-=======
 		return operationNotImplemented{msg: fmt.Sprintf("primary implementation missing for operation %q of type %q in deployment %q is missing", e.operation.Name, e.NodeType, e.deploymentID)}
->>>>>>> 360743da
-	}
-
+	}
 	e.Primary = strings.TrimSpace(e.Primary)
-
 	log.Debugf("Operation Path: %q, primary implementation: %q", e.OperationPath, e.Primary)
 	e.BasePrimary = path.Base(e.Primary)
-	e.Dependencies, err = deployments.GetImplementationDependencies(e.kv, e.OperationPath)
-	if err != nil {
-		return
-	}
-
-	e.Description, err = deployments.GetOperationDescripton(e.kv, e.OperationPath)
-
-	e.sourceNodeInstances, e.targetNodeInstances, err = operations.ResolveInstances(e.kv, e.taskID, e.deploymentID, e.relationshipTargetName, e.NodeName, e.isRelationshipOperation)
-
-<<<<<<< HEAD
-=======
+	kvPair, _, err := e.kv.Get(e.OperationPath+"/implementation/dependencies", nil)
+	if err != nil {
+		return err
+	}
+
+	if kvPair != nil {
+		e.Dependencies = strings.Split(string(kvPair.Value), ",")
+	} else {
+		e.Dependencies = make([]string, 0)
+	}
+	kvPair, _, err = e.kv.Get(e.OperationPath+"/description", nil)
+	if err != nil {
+		return errors.Wrap(err, "Consul query failed: ")
+	}
+	if kvPair != nil && len(kvPair.Value) > 0 {
+		e.Description = string(kvPair.Value)
+	}
+
+	return e.resolveInstances()
+}
+
 func (e *executionCommon) resolveInstances() error {
 	var err error
 	if e.operation.RelOp.IsRelationshipOperation {
@@ -249,7 +237,6 @@
 		}
 	}
 	e.sourceNodeInstances, err = tasks.GetInstances(e.kv, e.taskID, e.deploymentID, e.NodeName)
->>>>>>> 360743da
 	return err
 }
 
@@ -288,8 +275,6 @@
 	return nil
 }
 
-<<<<<<< HEAD
-=======
 func (e *executionCommon) resolveInputs() error {
 	log.Debug("resolving inputs")
 	resolver := deployments.NewResolver(e.kv, e.deploymentID)
@@ -375,7 +360,6 @@
 	return nil
 }
 
->>>>>>> 360743da
 func (e *executionCommon) resolveHosts(nodeName string) error {
 	log.Debugf("Resolving hosts for node %q", nodeName)
 
@@ -436,16 +420,30 @@
 	return nil
 }
 
+func sanitizeForShell(str string) string {
+	return strings.Map(func(r rune) rune {
+		// Replace hyphen by underscore
+		if r == '-' {
+			return '_'
+		}
+		// Keep underscores
+		if r == '_' {
+			return r
+		}
+		// Drop any other non-alphanum rune
+		if r < '0' || r > 'z' || r > '9' && r < 'A' || r > 'Z' && r < 'a' {
+			return rune(-1)
+		}
+		return r
+
+	}, str)
+}
+
 func (e *executionCommon) resolveContext() error {
 	execContext := make(map[string]string)
 
-<<<<<<< HEAD
-	newNode := provutil.SanitizeForShell(e.NodeName)
-	if !e.isRelationshipOperation {
-=======
 	newNode := sanitizeForShell(e.NodeName)
 	if !e.operation.RelOp.IsRelationshipOperation {
->>>>>>> 360743da
 		execContext["NODE"] = newNode
 	}
 	var instances []string
@@ -492,11 +490,7 @@
 			sourceNames[i] = getInstanceName(e.NodeName, e.sourceNodeInstances[i])
 		}
 		execContext["SOURCE_INSTANCES"] = strings.Join(sourceNames, ",")
-<<<<<<< HEAD
-		execContext["TARGET_NODE"] = provutil.SanitizeForShell(e.relationshipTargetName)
-=======
 		execContext["TARGET_NODE"] = sanitizeForShell(e.operation.RelOp.TargetNodeName)
->>>>>>> 360743da
 
 		targetNames := make([]string, len(e.targetNodeInstances))
 		for i := range e.targetNodeInstances {
@@ -594,6 +588,34 @@
 		}
 	}
 
+	return nil
+}
+
+// isTargetOperation returns true if the given operationName contains one of the following patterns (case doesn't matter):
+//	pre_configure_target, post_configure_target, add_source
+func isTargetOperation(operationName string) bool {
+	op := strings.ToLower(operationName)
+	if strings.Contains(op, "pre_configure_target") || strings.Contains(op, "post_configure_target") || strings.Contains(op, "add_source") {
+		return true
+	}
+	return false
+}
+
+// resolveIsPerInstanceOperation sets e.isPerInstanceOperation to true if the given operationName contains one of the following patterns (case doesn't matter):
+//	add_target, remove_target, add_source, target_changed
+// And in case of a relationship operation the relationship does not derive from "tosca.relationships.HostedOn" as it makes no sense till we scale at compute level
+func (e *executionCommon) resolveIsPerInstanceOperation(operationName string) error {
+	op := strings.ToLower(operationName)
+	if strings.Contains(op, "add_target") || strings.Contains(op, "remove_target") || strings.Contains(op, "target_changed") || strings.Contains(op, "add_source") {
+		// Do not call the call the operation several time for an HostedOn relationship (makes no sense till we scale at compute level)
+		if hostedOn, err := deployments.IsTypeDerivedFrom(e.kv, e.deploymentID, e.relationshipType, "tosca.relationships.HostedOn"); err != nil || hostedOn {
+			e.isPerInstanceOperation = false
+			return err
+		}
+		e.isPerInstanceOperation = true
+		return nil
+	}
+	e.isPerInstanceOperation = false
 	return nil
 }
 
@@ -809,6 +831,10 @@
 
 }
 
+func getInstanceName(nodeName, instanceID string) string {
+	return sanitizeForShell(nodeName + "_" + instanceID)
+}
+
 func (e *executionCommon) checkAnsibleRetriableError(err error) error {
 	events.LogEngineError(e.kv, e.deploymentID, errors.Wrapf(err, "Ansible execution for operation %q on node %q failed", e.operation.Name, e.NodeName))
 	log.Debug(err)
@@ -837,8 +863,4 @@
 		}
 	}
 	return "", errors.Errorf("Unknown host %q", host)
-}
-
-func getInstanceName(nodeName, instanceID string) string {
-	return provutil.SanitizeForShell(nodeName + "_" + instanceID)
 }