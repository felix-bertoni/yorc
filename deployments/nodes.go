--- conflicted
+++ resolved
@@ -11,37 +11,6 @@
 	"novaforge.bull.com/starlings-janus/janus/log"
 )
 
-<<<<<<< HEAD
-// IsNodeTypeDerivedFrom traverses 'derived_from' to check if type derives from another type
-func IsNodeTypeDerivedFrom(kv *api.KV, deploymentId, nodeType, derives string) (bool, error) {
-	if nodeType == derives {
-		return true, nil
-	}
-	nodeTypePath := path.Join(consulutil.DeploymentKVPrefix, deploymentId, "topology", "types", nodeType)
-	// Check if node type exist
-	if kvps, _, err := kv.List(nodeTypePath+"/", nil); err != nil {
-		return false, err
-	} else if kvps == nil || len(kvps) == 0 {
-		return false, fmt.Errorf("Looking for a node type %q that do not exists in deployment %q.", nodeType, deploymentId)
-	}
-
-	kvp, _, err := kv.Get(nodeTypePath+"/derived_from", nil)
-	if err != nil {
-		return false, err
-	}
-	if kvp == nil || len(kvp.Value) == 0 {
-		// This is a root type
-		return false, nil
-	}
-	if string(kvp.Value) == derives {
-		// Found it
-		return true, nil
-	}
-	return IsNodeTypeDerivedFrom(kv, deploymentId, string(kvp.Value), derives)
-}
-
-=======
->>>>>>> 76555392
 // IsNodeDerivedFrom check if the node's type is derived from another type.
 //
 // Basically this function is a shorthand for GetNodeType and IsNodeTypeDerivedFrom.
