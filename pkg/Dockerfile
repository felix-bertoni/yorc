--- conflicted
+++ resolved
@@ -1,7 +1,7 @@
 FROM starlings/janus:59
 
-ENV  http_proxy http://193.56.47.20:8080
-ENV  https_proxy http://193.56.47.20:8080
+ENV http_proxy http://193.56.47.20:8080
+ENV https_proxy http://193.56.47.20:8080
 RUN apk update
 RUN apk add openssh
 
@@ -10,28 +10,6 @@
 
 COPY janus /usr/local/bin/
 
-<<<<<<< HEAD
 COPY .terraformrc /var/janus/
-=======
-RUN apk add --update ansible && \
-    rm -rf /var/cache/apk/*
-# TODO join those 2 RUN (currently not joined for build/experiment raisons)
-RUN cd /tmp && \
-    curl -O https://releases.hashicorp.com/terraform/${TERRAFORM_VERSION}/terraform_${TERRAFORM_VERSION}_linux_amd64.zip && \
-    cd /usr/local/bin && \
-    unzip /tmp/terraform_${TERRAFORM_VERSION}_linux_amd64.zip && \
-    rm -fr /tmp/*
-
-ADD rootfs /
-
-RUN addgroup janus && \
-    adduser -D -h /var/janus -G janus janus && \
-    umask 0077 && \
-    mkdir -p /var/janus/.ansible/tmp && \
-    umask 0022 && \
-    chown -R janus:janus /var/janus
-
-COPY ./janus /usr/local/bin/
->>>>>>> 24d6addb
 
 EXPOSE 8800