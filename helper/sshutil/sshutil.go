// Copyright 2018 Bull S.A.S. Atos Technologies - Bull, Rue Jean Jaures, B.P.68, 78340, Les Clayes-sous-Bois, France.
//
// Licensed under the Apache License, Version 2.0 (the "License");
// you may not use this file except in compliance with the License.
// You may obtain a copy of the License at
//
//      http://www.apache.org/licenses/LICENSE-2.0
//
// Unless required by applicable law or agreed to in writing, software
// distributed under the License is distributed on an "AS IS" BASIS,
// WITHOUT WARRANTIES OR CONDITIONS OF ANY KIND, either express or implied.
// See the License for the specific language governing permissions and
// limitations under the License.

package sshutil

import (
	"encoding/pem"
	"io/ioutil"
	"os"

<<<<<<< HEAD
	"github.com/bramvdbogaerde/go-scp"
	homedir "github.com/mitchellh/go-homedir"
=======
	"io"
	"strings"

	"github.com/mitchellh/go-homedir"
>>>>>>> 128a439e
	"github.com/pkg/errors"
	"github.com/ystia/yorc/log"
	"golang.org/x/crypto/ssh"
	"golang.org/x/net/context"
<<<<<<< HEAD
	"io"
	"path"
=======
>>>>>>> 128a439e
)

// Client is interface allowing running command
type Client interface {
	RunCommand(string) (string, error)
}

// SSHSessionWrapper is a wrapper with a piped SSH session
type SSHSessionWrapper struct {
	Session *ssh.Session
	Stdout  io.Reader
	Stderr  io.Reader
}

// SSHClient is a client SSH
type SSHClient struct {
	Config *ssh.ClientConfig
	Host   string
	Port   int
}

// Sessions Pool used to provide reusable sessions for each sshClient
var sessionsPool = &pool{}

// GetSessionWrapper allows to return a session wrapper in order to handle stdout/stderr for running long synchronous commands
func (client *SSHClient) GetSessionWrapper() (*SSHSessionWrapper, error) {
	var ps = &SSHSessionWrapper{}
	var err error
	ps.Session, err = client.newSession()
	if err != nil {
		return nil, errors.Wrap(err, "Unable to prepare SSH command")
	}

	log.Debug("[SSHSession] Add Stderr/Stdout pipelines")
	ps.Stdout, err = ps.Session.StdoutPipe()
	if err != nil {
		return nil, errors.Wrap(err, "Unable to setup stdout for session")
	}

	ps.Stderr, err = ps.Session.StderrPipe()
	if err != nil {
		return nil, errors.Wrap(err, "Unable to setup stderr for session")
	}

	return ps, nil
}

// RunCommand allows to run a specified command
func (client *SSHClient) RunCommand(cmd string) (string, error) {
	session, err := client.newSession()
	if err != nil {
		return "", errors.Wrap(err, "Unable to setup stdout for session")
	}
	defer func() {
		session.Close()
	}()

	log.Debugf("[SSHSession] cmd: %q", cmd)
	stdOutErrBytes, err := session.CombinedOutput(cmd)
	stdOutErrStr := strings.Trim(string(stdOutErrBytes[:]), "\x00")
	log.Debugf("[SSHSession] stdout/stderr: %q", stdOutErrStr)

	return stdOutErrStr, err
}

func (client *SSHClient) newSession() (*ssh.Session, error) {
	session, err := sessionsPool.openSession(client)
	if err != nil {
		return nil, errors.Wrapf(err, "Failed to create session")
	}

	return session, nil
}

// RunCommand allows to run a specified command from a session wrapper in order to handle stdout/stderr during long synchronous commands
func (sw *SSHSessionWrapper) RunCommand(ctx context.Context, cmd string) error {
	chClosed := make(chan struct{})
	defer func() {
		sw.Session.Close()
		close(chClosed)
	}()
	log.Debugf("[SSHSession] running command: %q", cmd)
	go func() {
		select {
		case <-ctx.Done():
			log.Debug("[SSHSession] Cancellation has been sent: a sigkill signal is sent to remote process")
			sw.Session.Signal(ssh.SIGKILL)
			sw.Session.Close()
			return
		case <-chClosed:
			return
		}
	}()

	err := sw.Session.Run(cmd)
	return err
}

// ReadPrivateKey returns an authentication method relying on private/public key pairs
// The argument is :
// - either a path to the private key file,
// - or the content or this private key file
func ReadPrivateKey(pk string) (ssh.AuthMethod, error) {
	var p []byte
	// check if pk is a path
	keyPath, err := homedir.Expand(pk)
	if err != nil {
		return nil, errors.Wrap(err, "failed to expand key path")
	}
	if _, err := os.Stat(keyPath); err == nil {
		p, err = ioutil.ReadFile(keyPath)
		if err != nil {
			p = []byte(pk)
		}
	} else {
		p = []byte(pk)
	}

	// We parse the private key on our own first so that we can
	// show a nicer error if the private key has a password.
	block, _ := pem.Decode(p)
	if block == nil {
		return nil, errors.Errorf("Failed to read key %q: no key found", pk)
	}
	if block.Headers["Proc-Type"] == "4,ENCRYPTED" {
		return nil, errors.Errorf(
			"Failed to read key %q: password protected keys are\n"+
				"not supported. Please decrypt the key prior to use.", pk)
	}

	signer, err := ssh.ParsePrivateKey(p)
	if err != nil {
		return nil, errors.Wrapf(err, "Failed to parse key file %q", pk)
	}

	return ssh.PublicKeys(signer), nil
}

// CopyFile allows to copy a reader over SSH with defined remote path and specific permissions
func (client *SSHClient) CopyFile(source io.Reader, remotePath, permissions string) error {
	// Create a new SCP client
	scpHostPort := fmt.Sprintf("%s:%d", client.Host, client.Port)
	scpClient := scp.NewClient(scpHostPort, client.Config)

	// Connect to the remote server
	err := scpClient.Connect()
	if err != nil {
		return errors.Wrapf(err, "Couldn't establish a connection to the remote host:%q", scpHostPort)
	}
	defer scpClient.Session.Close()

	// Create the remote directory
	remoteDir := path.Dir(remotePath)
	mkdirCmd := fmt.Sprintf("mkdir -p %s", remoteDir)
	_, err = client.RunCommand(mkdirCmd)
	if err != nil {
		return errors.Wrapf(err, "Couldn't create the remote directory:%q", remoteDir)
	}

	// Finally, copy the reader over SSH
	log.Debugf("Copy source over SSH to remote path:%s", remotePath)
	scpClient.CopyFile(source, remotePath, permissions)
	return nil
}<|MERGE_RESOLUTION|>--- conflicted
+++ resolved
@@ -19,24 +19,18 @@
 	"io/ioutil"
 	"os"
 
-<<<<<<< HEAD
 	"github.com/bramvdbogaerde/go-scp"
 	homedir "github.com/mitchellh/go-homedir"
-=======
 	"io"
 	"strings"
 
 	"github.com/mitchellh/go-homedir"
->>>>>>> 128a439e
 	"github.com/pkg/errors"
 	"github.com/ystia/yorc/log"
 	"golang.org/x/crypto/ssh"
 	"golang.org/x/net/context"
-<<<<<<< HEAD
 	"io"
 	"path"
-=======
->>>>>>> 128a439e
 )
 
 // Client is interface allowing running command
