--- conflicted
+++ resolved
@@ -4,11 +4,8 @@
 
 ### BUG FIXES
 
-<<<<<<< HEAD
+* K8S jobs namespace should not be removed if its provided ([GH-245](https://github.com/ystia/yorc/issues/245))
 * Unable to purge an application that appears in the list ([GH-238](https://github.com/ystia/yorc/issues/238))
-=======
-* K8S jobs namespace should not be removed if its provided ([GH-245](https://github.com/ystia/yorc/issues/245))
->>>>>>> 9536c18b
 
 ## 3.1.0 (December 20, 2018)
 
