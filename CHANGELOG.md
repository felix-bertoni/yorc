--- conflicted
+++ resolved
@@ -9,10 +9,7 @@
 ### ENHANCEMENTS
 
 * Concurrent workflows and custom commands executions are now allowed except when a deployment/undeployment/scaling operation is in progress ([GH-182](https://github.com/ystia/yorc/issues/182))
-<<<<<<< HEAD
 * Enable scaling of Kubernetes deployments ([GH-77](https://github.com/ystia/yorc/issues/77))
-=======
->>>>>>> 05e496ad
 
 ## 3.1.0-M4 (October 08, 2018)
 
